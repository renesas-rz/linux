/*
 * Copyright 2008 Advanced Micro Devices, Inc.
 * Copyright 2008 Red Hat Inc.
 * Copyright 2009 Jerome Glisse.
 *
 * Permission is hereby granted, free of charge, to any person obtaining a
 * copy of this software and associated documentation files (the "Software"),
 * to deal in the Software without restriction, including without limitation
 * the rights to use, copy, modify, merge, publish, distribute, sublicense,
 * and/or sell copies of the Software, and to permit persons to whom the
 * Software is furnished to do so, subject to the following conditions:
 *
 * The above copyright notice and this permission notice shall be included in
 * all copies or substantial portions of the Software.
 *
 * THE SOFTWARE IS PROVIDED "AS IS", WITHOUT WARRANTY OF ANY KIND, EXPRESS OR
 * IMPLIED, INCLUDING BUT NOT LIMITED TO THE WARRANTIES OF MERCHANTABILITY,
 * FITNESS FOR A PARTICULAR PURPOSE AND NONINFRINGEMENT.  IN NO EVENT SHALL
 * THE COPYRIGHT HOLDER(S) OR AUTHOR(S) BE LIABLE FOR ANY CLAIM, DAMAGES OR
 * OTHER LIABILITY, WHETHER IN AN ACTION OF CONTRACT, TORT OR OTHERWISE,
 * ARISING FROM, OUT OF OR IN CONNECTION WITH THE SOFTWARE OR THE USE OR
 * OTHER DEALINGS IN THE SOFTWARE.
 *
 * Authors: Dave Airlie
 *          Alex Deucher
 *          Jerome Glisse
 */

#include <linux/console.h>
#include <drm/drmP.h>
#include <drm/drm_crtc_helper.h>
#include <drm/radeon_drm.h>
#include <linux/vgaarb.h>
#include <linux/vga_switcheroo.h>
#include "radeon_reg.h"
#include "radeon.h"
#include "radeon_asic.h"
#include "atom.h"

/*
 * Registers accessors functions.
 */
/**
 * radeon_invalid_rreg - dummy reg read function
 *
 * @rdev: radeon device pointer
 * @reg: offset of register
 *
 * Dummy register read function.  Used for register blocks
 * that certain asics don't have (all asics).
 * Returns the value in the register.
 */
static uint32_t radeon_invalid_rreg(struct radeon_device *rdev, uint32_t reg)
{
	DRM_ERROR("Invalid callback to read register 0x%04X\n", reg);
	BUG_ON(1);
	return 0;
}

/**
 * radeon_invalid_wreg - dummy reg write function
 *
 * @rdev: radeon device pointer
 * @reg: offset of register
 * @v: value to write to the register
 *
 * Dummy register read function.  Used for register blocks
 * that certain asics don't have (all asics).
 */
static void radeon_invalid_wreg(struct radeon_device *rdev, uint32_t reg, uint32_t v)
{
	DRM_ERROR("Invalid callback to write register 0x%04X with 0x%08X\n",
		  reg, v);
	BUG_ON(1);
}

/**
 * radeon_register_accessor_init - sets up the register accessor callbacks
 *
 * @rdev: radeon device pointer
 *
 * Sets up the register accessor callbacks for various register
 * apertures.  Not all asics have all apertures (all asics).
 */
static void radeon_register_accessor_init(struct radeon_device *rdev)
{
	rdev->mc_rreg = &radeon_invalid_rreg;
	rdev->mc_wreg = &radeon_invalid_wreg;
	rdev->pll_rreg = &radeon_invalid_rreg;
	rdev->pll_wreg = &radeon_invalid_wreg;
	rdev->pciep_rreg = &radeon_invalid_rreg;
	rdev->pciep_wreg = &radeon_invalid_wreg;

	/* Don't change order as we are overridding accessor. */
	if (rdev->family < CHIP_RV515) {
		rdev->pcie_reg_mask = 0xff;
	} else {
		rdev->pcie_reg_mask = 0x7ff;
	}
	/* FIXME: not sure here */
	if (rdev->family <= CHIP_R580) {
		rdev->pll_rreg = &r100_pll_rreg;
		rdev->pll_wreg = &r100_pll_wreg;
	}
	if (rdev->family >= CHIP_R420) {
		rdev->mc_rreg = &r420_mc_rreg;
		rdev->mc_wreg = &r420_mc_wreg;
	}
	if (rdev->family >= CHIP_RV515) {
		rdev->mc_rreg = &rv515_mc_rreg;
		rdev->mc_wreg = &rv515_mc_wreg;
	}
	if (rdev->family == CHIP_RS400 || rdev->family == CHIP_RS480) {
		rdev->mc_rreg = &rs400_mc_rreg;
		rdev->mc_wreg = &rs400_mc_wreg;
	}
	if (rdev->family == CHIP_RS690 || rdev->family == CHIP_RS740) {
		rdev->mc_rreg = &rs690_mc_rreg;
		rdev->mc_wreg = &rs690_mc_wreg;
	}
	if (rdev->family == CHIP_RS600) {
		rdev->mc_rreg = &rs600_mc_rreg;
		rdev->mc_wreg = &rs600_mc_wreg;
	}
	if (rdev->family == CHIP_RS780 || rdev->family == CHIP_RS880) {
		rdev->mc_rreg = &rs780_mc_rreg;
		rdev->mc_wreg = &rs780_mc_wreg;
	}

	if (rdev->family >= CHIP_BONAIRE) {
		rdev->pciep_rreg = &cik_pciep_rreg;
		rdev->pciep_wreg = &cik_pciep_wreg;
	} else if (rdev->family >= CHIP_R600) {
		rdev->pciep_rreg = &r600_pciep_rreg;
		rdev->pciep_wreg = &r600_pciep_wreg;
	}
}


/* helper to disable agp */
/**
 * radeon_agp_disable - AGP disable helper function
 *
 * @rdev: radeon device pointer
 *
 * Removes AGP flags and changes the gart callbacks on AGP
 * cards when using the internal gart rather than AGP (all asics).
 */
void radeon_agp_disable(struct radeon_device *rdev)
{
	rdev->flags &= ~RADEON_IS_AGP;
	if (rdev->family >= CHIP_R600) {
		DRM_INFO("Forcing AGP to PCIE mode\n");
		rdev->flags |= RADEON_IS_PCIE;
	} else if (rdev->family >= CHIP_RV515 ||
			rdev->family == CHIP_RV380 ||
			rdev->family == CHIP_RV410 ||
			rdev->family == CHIP_R423) {
		DRM_INFO("Forcing AGP to PCIE mode\n");
		rdev->flags |= RADEON_IS_PCIE;
		rdev->asic->gart.tlb_flush = &rv370_pcie_gart_tlb_flush;
		rdev->asic->gart.set_page = &rv370_pcie_gart_set_page;
	} else {
		DRM_INFO("Forcing AGP to PCI mode\n");
		rdev->flags |= RADEON_IS_PCI;
		rdev->asic->gart.tlb_flush = &r100_pci_gart_tlb_flush;
		rdev->asic->gart.set_page = &r100_pci_gart_set_page;
	}
	rdev->mc.gtt_size = radeon_gart_size * 1024 * 1024;
}

/*
 * ASIC
 */

static struct radeon_asic_ring r100_gfx_ring = {
	.ib_execute = &r100_ring_ib_execute,
	.emit_fence = &r100_fence_ring_emit,
	.emit_semaphore = &r100_semaphore_ring_emit,
	.cs_parse = &r100_cs_parse,
	.ring_start = &r100_ring_start,
	.ring_test = &r100_ring_test,
	.ib_test = &r100_ib_test,
	.is_lockup = &r100_gpu_is_lockup,
	.get_rptr = &radeon_ring_generic_get_rptr,
	.get_wptr = &radeon_ring_generic_get_wptr,
	.set_wptr = &radeon_ring_generic_set_wptr,
};

static struct radeon_asic r100_asic = {
	.init = &r100_init,
	.fini = &r100_fini,
	.suspend = &r100_suspend,
	.resume = &r100_resume,
	.vga_set_state = &r100_vga_set_state,
	.asic_reset = &r100_asic_reset,
	.ioctl_wait_idle = NULL,
	.gui_idle = &r100_gui_idle,
	.mc_wait_for_idle = &r100_mc_wait_for_idle,
	.gart = {
		.tlb_flush = &r100_pci_gart_tlb_flush,
		.set_page = &r100_pci_gart_set_page,
	},
	.ring = {
		[RADEON_RING_TYPE_GFX_INDEX] = &r100_gfx_ring
	},
	.irq = {
		.set = &r100_irq_set,
		.process = &r100_irq_process,
	},
	.display = {
		.bandwidth_update = &r100_bandwidth_update,
		.get_vblank_counter = &r100_get_vblank_counter,
		.wait_for_vblank = &r100_wait_for_vblank,
		.set_backlight_level = &radeon_legacy_set_backlight_level,
		.get_backlight_level = &radeon_legacy_get_backlight_level,
	},
	.copy = {
		.blit = &r100_copy_blit,
		.blit_ring_index = RADEON_RING_TYPE_GFX_INDEX,
		.dma = NULL,
		.dma_ring_index = RADEON_RING_TYPE_GFX_INDEX,
		.copy = &r100_copy_blit,
		.copy_ring_index = RADEON_RING_TYPE_GFX_INDEX,
	},
	.surface = {
		.set_reg = r100_set_surface_reg,
		.clear_reg = r100_clear_surface_reg,
	},
	.hpd = {
		.init = &r100_hpd_init,
		.fini = &r100_hpd_fini,
		.sense = &r100_hpd_sense,
		.set_polarity = &r100_hpd_set_polarity,
	},
	.pm = {
		.misc = &r100_pm_misc,
		.prepare = &r100_pm_prepare,
		.finish = &r100_pm_finish,
		.init_profile = &r100_pm_init_profile,
		.get_dynpm_state = &r100_pm_get_dynpm_state,
		.get_engine_clock = &radeon_legacy_get_engine_clock,
		.set_engine_clock = &radeon_legacy_set_engine_clock,
		.get_memory_clock = &radeon_legacy_get_memory_clock,
		.set_memory_clock = NULL,
		.get_pcie_lanes = NULL,
		.set_pcie_lanes = NULL,
		.set_clock_gating = &radeon_legacy_set_clock_gating,
	},
	.pflip = {
		.pre_page_flip = &r100_pre_page_flip,
		.page_flip = &r100_page_flip,
		.post_page_flip = &r100_post_page_flip,
	},
};

static struct radeon_asic r200_asic = {
	.init = &r100_init,
	.fini = &r100_fini,
	.suspend = &r100_suspend,
	.resume = &r100_resume,
	.vga_set_state = &r100_vga_set_state,
	.asic_reset = &r100_asic_reset,
	.ioctl_wait_idle = NULL,
	.gui_idle = &r100_gui_idle,
	.mc_wait_for_idle = &r100_mc_wait_for_idle,
	.gart = {
		.tlb_flush = &r100_pci_gart_tlb_flush,
		.set_page = &r100_pci_gart_set_page,
	},
	.ring = {
		[RADEON_RING_TYPE_GFX_INDEX] = &r100_gfx_ring
	},
	.irq = {
		.set = &r100_irq_set,
		.process = &r100_irq_process,
	},
	.display = {
		.bandwidth_update = &r100_bandwidth_update,
		.get_vblank_counter = &r100_get_vblank_counter,
		.wait_for_vblank = &r100_wait_for_vblank,
		.set_backlight_level = &radeon_legacy_set_backlight_level,
		.get_backlight_level = &radeon_legacy_get_backlight_level,
	},
	.copy = {
		.blit = &r100_copy_blit,
		.blit_ring_index = RADEON_RING_TYPE_GFX_INDEX,
		.dma = &r200_copy_dma,
		.dma_ring_index = RADEON_RING_TYPE_GFX_INDEX,
		.copy = &r100_copy_blit,
		.copy_ring_index = RADEON_RING_TYPE_GFX_INDEX,
	},
	.surface = {
		.set_reg = r100_set_surface_reg,
		.clear_reg = r100_clear_surface_reg,
	},
	.hpd = {
		.init = &r100_hpd_init,
		.fini = &r100_hpd_fini,
		.sense = &r100_hpd_sense,
		.set_polarity = &r100_hpd_set_polarity,
	},
	.pm = {
		.misc = &r100_pm_misc,
		.prepare = &r100_pm_prepare,
		.finish = &r100_pm_finish,
		.init_profile = &r100_pm_init_profile,
		.get_dynpm_state = &r100_pm_get_dynpm_state,
		.get_engine_clock = &radeon_legacy_get_engine_clock,
		.set_engine_clock = &radeon_legacy_set_engine_clock,
		.get_memory_clock = &radeon_legacy_get_memory_clock,
		.set_memory_clock = NULL,
		.get_pcie_lanes = NULL,
		.set_pcie_lanes = NULL,
		.set_clock_gating = &radeon_legacy_set_clock_gating,
	},
	.pflip = {
		.pre_page_flip = &r100_pre_page_flip,
		.page_flip = &r100_page_flip,
		.post_page_flip = &r100_post_page_flip,
	},
};

static struct radeon_asic_ring r300_gfx_ring = {
	.ib_execute = &r100_ring_ib_execute,
	.emit_fence = &r300_fence_ring_emit,
	.emit_semaphore = &r100_semaphore_ring_emit,
	.cs_parse = &r300_cs_parse,
	.ring_start = &r300_ring_start,
	.ring_test = &r100_ring_test,
	.ib_test = &r100_ib_test,
	.is_lockup = &r100_gpu_is_lockup,
	.get_rptr = &radeon_ring_generic_get_rptr,
	.get_wptr = &radeon_ring_generic_get_wptr,
	.set_wptr = &radeon_ring_generic_set_wptr,
};

static struct radeon_asic r300_asic = {
	.init = &r300_init,
	.fini = &r300_fini,
	.suspend = &r300_suspend,
	.resume = &r300_resume,
	.vga_set_state = &r100_vga_set_state,
	.asic_reset = &r300_asic_reset,
	.ioctl_wait_idle = NULL,
	.gui_idle = &r100_gui_idle,
	.mc_wait_for_idle = &r300_mc_wait_for_idle,
	.gart = {
		.tlb_flush = &r100_pci_gart_tlb_flush,
		.set_page = &r100_pci_gart_set_page,
	},
	.ring = {
		[RADEON_RING_TYPE_GFX_INDEX] = &r300_gfx_ring
	},
	.irq = {
		.set = &r100_irq_set,
		.process = &r100_irq_process,
	},
	.display = {
		.bandwidth_update = &r100_bandwidth_update,
		.get_vblank_counter = &r100_get_vblank_counter,
		.wait_for_vblank = &r100_wait_for_vblank,
		.set_backlight_level = &radeon_legacy_set_backlight_level,
		.get_backlight_level = &radeon_legacy_get_backlight_level,
	},
	.copy = {
		.blit = &r100_copy_blit,
		.blit_ring_index = RADEON_RING_TYPE_GFX_INDEX,
		.dma = &r200_copy_dma,
		.dma_ring_index = RADEON_RING_TYPE_GFX_INDEX,
		.copy = &r100_copy_blit,
		.copy_ring_index = RADEON_RING_TYPE_GFX_INDEX,
	},
	.surface = {
		.set_reg = r100_set_surface_reg,
		.clear_reg = r100_clear_surface_reg,
	},
	.hpd = {
		.init = &r100_hpd_init,
		.fini = &r100_hpd_fini,
		.sense = &r100_hpd_sense,
		.set_polarity = &r100_hpd_set_polarity,
	},
	.pm = {
		.misc = &r100_pm_misc,
		.prepare = &r100_pm_prepare,
		.finish = &r100_pm_finish,
		.init_profile = &r100_pm_init_profile,
		.get_dynpm_state = &r100_pm_get_dynpm_state,
		.get_engine_clock = &radeon_legacy_get_engine_clock,
		.set_engine_clock = &radeon_legacy_set_engine_clock,
		.get_memory_clock = &radeon_legacy_get_memory_clock,
		.set_memory_clock = NULL,
		.get_pcie_lanes = &rv370_get_pcie_lanes,
		.set_pcie_lanes = &rv370_set_pcie_lanes,
		.set_clock_gating = &radeon_legacy_set_clock_gating,
	},
	.pflip = {
		.pre_page_flip = &r100_pre_page_flip,
		.page_flip = &r100_page_flip,
		.post_page_flip = &r100_post_page_flip,
	},
};

static struct radeon_asic r300_asic_pcie = {
	.init = &r300_init,
	.fini = &r300_fini,
	.suspend = &r300_suspend,
	.resume = &r300_resume,
	.vga_set_state = &r100_vga_set_state,
	.asic_reset = &r300_asic_reset,
	.ioctl_wait_idle = NULL,
	.gui_idle = &r100_gui_idle,
	.mc_wait_for_idle = &r300_mc_wait_for_idle,
	.gart = {
		.tlb_flush = &rv370_pcie_gart_tlb_flush,
		.set_page = &rv370_pcie_gart_set_page,
	},
	.ring = {
		[RADEON_RING_TYPE_GFX_INDEX] = &r300_gfx_ring
	},
	.irq = {
		.set = &r100_irq_set,
		.process = &r100_irq_process,
	},
	.display = {
		.bandwidth_update = &r100_bandwidth_update,
		.get_vblank_counter = &r100_get_vblank_counter,
		.wait_for_vblank = &r100_wait_for_vblank,
		.set_backlight_level = &radeon_legacy_set_backlight_level,
		.get_backlight_level = &radeon_legacy_get_backlight_level,
	},
	.copy = {
		.blit = &r100_copy_blit,
		.blit_ring_index = RADEON_RING_TYPE_GFX_INDEX,
		.dma = &r200_copy_dma,
		.dma_ring_index = RADEON_RING_TYPE_GFX_INDEX,
		.copy = &r100_copy_blit,
		.copy_ring_index = RADEON_RING_TYPE_GFX_INDEX,
	},
	.surface = {
		.set_reg = r100_set_surface_reg,
		.clear_reg = r100_clear_surface_reg,
	},
	.hpd = {
		.init = &r100_hpd_init,
		.fini = &r100_hpd_fini,
		.sense = &r100_hpd_sense,
		.set_polarity = &r100_hpd_set_polarity,
	},
	.pm = {
		.misc = &r100_pm_misc,
		.prepare = &r100_pm_prepare,
		.finish = &r100_pm_finish,
		.init_profile = &r100_pm_init_profile,
		.get_dynpm_state = &r100_pm_get_dynpm_state,
		.get_engine_clock = &radeon_legacy_get_engine_clock,
		.set_engine_clock = &radeon_legacy_set_engine_clock,
		.get_memory_clock = &radeon_legacy_get_memory_clock,
		.set_memory_clock = NULL,
		.get_pcie_lanes = &rv370_get_pcie_lanes,
		.set_pcie_lanes = &rv370_set_pcie_lanes,
		.set_clock_gating = &radeon_legacy_set_clock_gating,
	},
	.pflip = {
		.pre_page_flip = &r100_pre_page_flip,
		.page_flip = &r100_page_flip,
		.post_page_flip = &r100_post_page_flip,
	},
};

static struct radeon_asic r420_asic = {
	.init = &r420_init,
	.fini = &r420_fini,
	.suspend = &r420_suspend,
	.resume = &r420_resume,
	.vga_set_state = &r100_vga_set_state,
	.asic_reset = &r300_asic_reset,
	.ioctl_wait_idle = NULL,
	.gui_idle = &r100_gui_idle,
	.mc_wait_for_idle = &r300_mc_wait_for_idle,
	.gart = {
		.tlb_flush = &rv370_pcie_gart_tlb_flush,
		.set_page = &rv370_pcie_gart_set_page,
	},
	.ring = {
		[RADEON_RING_TYPE_GFX_INDEX] = &r300_gfx_ring
	},
	.irq = {
		.set = &r100_irq_set,
		.process = &r100_irq_process,
	},
	.display = {
		.bandwidth_update = &r100_bandwidth_update,
		.get_vblank_counter = &r100_get_vblank_counter,
		.wait_for_vblank = &r100_wait_for_vblank,
		.set_backlight_level = &atombios_set_backlight_level,
		.get_backlight_level = &atombios_get_backlight_level,
	},
	.copy = {
		.blit = &r100_copy_blit,
		.blit_ring_index = RADEON_RING_TYPE_GFX_INDEX,
		.dma = &r200_copy_dma,
		.dma_ring_index = RADEON_RING_TYPE_GFX_INDEX,
		.copy = &r100_copy_blit,
		.copy_ring_index = RADEON_RING_TYPE_GFX_INDEX,
	},
	.surface = {
		.set_reg = r100_set_surface_reg,
		.clear_reg = r100_clear_surface_reg,
	},
	.hpd = {
		.init = &r100_hpd_init,
		.fini = &r100_hpd_fini,
		.sense = &r100_hpd_sense,
		.set_polarity = &r100_hpd_set_polarity,
	},
	.pm = {
		.misc = &r100_pm_misc,
		.prepare = &r100_pm_prepare,
		.finish = &r100_pm_finish,
		.init_profile = &r420_pm_init_profile,
		.get_dynpm_state = &r100_pm_get_dynpm_state,
		.get_engine_clock = &radeon_atom_get_engine_clock,
		.set_engine_clock = &radeon_atom_set_engine_clock,
		.get_memory_clock = &radeon_atom_get_memory_clock,
		.set_memory_clock = &radeon_atom_set_memory_clock,
		.get_pcie_lanes = &rv370_get_pcie_lanes,
		.set_pcie_lanes = &rv370_set_pcie_lanes,
		.set_clock_gating = &radeon_atom_set_clock_gating,
	},
	.pflip = {
		.pre_page_flip = &r100_pre_page_flip,
		.page_flip = &r100_page_flip,
		.post_page_flip = &r100_post_page_flip,
	},
};

static struct radeon_asic rs400_asic = {
	.init = &rs400_init,
	.fini = &rs400_fini,
	.suspend = &rs400_suspend,
	.resume = &rs400_resume,
	.vga_set_state = &r100_vga_set_state,
	.asic_reset = &r300_asic_reset,
	.ioctl_wait_idle = NULL,
	.gui_idle = &r100_gui_idle,
	.mc_wait_for_idle = &rs400_mc_wait_for_idle,
	.gart = {
		.tlb_flush = &rs400_gart_tlb_flush,
		.set_page = &rs400_gart_set_page,
	},
	.ring = {
		[RADEON_RING_TYPE_GFX_INDEX] = &r300_gfx_ring
	},
	.irq = {
		.set = &r100_irq_set,
		.process = &r100_irq_process,
	},
	.display = {
		.bandwidth_update = &r100_bandwidth_update,
		.get_vblank_counter = &r100_get_vblank_counter,
		.wait_for_vblank = &r100_wait_for_vblank,
		.set_backlight_level = &radeon_legacy_set_backlight_level,
		.get_backlight_level = &radeon_legacy_get_backlight_level,
	},
	.copy = {
		.blit = &r100_copy_blit,
		.blit_ring_index = RADEON_RING_TYPE_GFX_INDEX,
		.dma = &r200_copy_dma,
		.dma_ring_index = RADEON_RING_TYPE_GFX_INDEX,
		.copy = &r100_copy_blit,
		.copy_ring_index = RADEON_RING_TYPE_GFX_INDEX,
	},
	.surface = {
		.set_reg = r100_set_surface_reg,
		.clear_reg = r100_clear_surface_reg,
	},
	.hpd = {
		.init = &r100_hpd_init,
		.fini = &r100_hpd_fini,
		.sense = &r100_hpd_sense,
		.set_polarity = &r100_hpd_set_polarity,
	},
	.pm = {
		.misc = &r100_pm_misc,
		.prepare = &r100_pm_prepare,
		.finish = &r100_pm_finish,
		.init_profile = &r100_pm_init_profile,
		.get_dynpm_state = &r100_pm_get_dynpm_state,
		.get_engine_clock = &radeon_legacy_get_engine_clock,
		.set_engine_clock = &radeon_legacy_set_engine_clock,
		.get_memory_clock = &radeon_legacy_get_memory_clock,
		.set_memory_clock = NULL,
		.get_pcie_lanes = NULL,
		.set_pcie_lanes = NULL,
		.set_clock_gating = &radeon_legacy_set_clock_gating,
	},
	.pflip = {
		.pre_page_flip = &r100_pre_page_flip,
		.page_flip = &r100_page_flip,
		.post_page_flip = &r100_post_page_flip,
	},
};

static struct radeon_asic rs600_asic = {
	.init = &rs600_init,
	.fini = &rs600_fini,
	.suspend = &rs600_suspend,
	.resume = &rs600_resume,
	.vga_set_state = &r100_vga_set_state,
	.asic_reset = &rs600_asic_reset,
	.ioctl_wait_idle = NULL,
	.gui_idle = &r100_gui_idle,
	.mc_wait_for_idle = &rs600_mc_wait_for_idle,
	.gart = {
		.tlb_flush = &rs600_gart_tlb_flush,
		.set_page = &rs600_gart_set_page,
	},
	.ring = {
		[RADEON_RING_TYPE_GFX_INDEX] = &r300_gfx_ring
	},
	.irq = {
		.set = &rs600_irq_set,
		.process = &rs600_irq_process,
	},
	.display = {
		.bandwidth_update = &rs600_bandwidth_update,
		.get_vblank_counter = &rs600_get_vblank_counter,
		.wait_for_vblank = &avivo_wait_for_vblank,
		.set_backlight_level = &atombios_set_backlight_level,
		.get_backlight_level = &atombios_get_backlight_level,
		.hdmi_enable = &r600_hdmi_enable,
		.hdmi_setmode = &r600_hdmi_setmode,
	},
	.copy = {
		.blit = &r100_copy_blit,
		.blit_ring_index = RADEON_RING_TYPE_GFX_INDEX,
		.dma = &r200_copy_dma,
		.dma_ring_index = RADEON_RING_TYPE_GFX_INDEX,
		.copy = &r100_copy_blit,
		.copy_ring_index = RADEON_RING_TYPE_GFX_INDEX,
	},
	.surface = {
		.set_reg = r100_set_surface_reg,
		.clear_reg = r100_clear_surface_reg,
	},
	.hpd = {
		.init = &rs600_hpd_init,
		.fini = &rs600_hpd_fini,
		.sense = &rs600_hpd_sense,
		.set_polarity = &rs600_hpd_set_polarity,
	},
	.pm = {
		.misc = &rs600_pm_misc,
		.prepare = &rs600_pm_prepare,
		.finish = &rs600_pm_finish,
		.init_profile = &r420_pm_init_profile,
		.get_dynpm_state = &r100_pm_get_dynpm_state,
		.get_engine_clock = &radeon_atom_get_engine_clock,
		.set_engine_clock = &radeon_atom_set_engine_clock,
		.get_memory_clock = &radeon_atom_get_memory_clock,
		.set_memory_clock = &radeon_atom_set_memory_clock,
		.get_pcie_lanes = NULL,
		.set_pcie_lanes = NULL,
		.set_clock_gating = &radeon_atom_set_clock_gating,
	},
	.pflip = {
		.pre_page_flip = &rs600_pre_page_flip,
		.page_flip = &rs600_page_flip,
		.post_page_flip = &rs600_post_page_flip,
	},
};

static struct radeon_asic rs690_asic = {
	.init = &rs690_init,
	.fini = &rs690_fini,
	.suspend = &rs690_suspend,
	.resume = &rs690_resume,
	.vga_set_state = &r100_vga_set_state,
	.asic_reset = &rs600_asic_reset,
	.ioctl_wait_idle = NULL,
	.gui_idle = &r100_gui_idle,
	.mc_wait_for_idle = &rs690_mc_wait_for_idle,
	.gart = {
		.tlb_flush = &rs400_gart_tlb_flush,
		.set_page = &rs400_gart_set_page,
	},
	.ring = {
		[RADEON_RING_TYPE_GFX_INDEX] = &r300_gfx_ring
	},
	.irq = {
		.set = &rs600_irq_set,
		.process = &rs600_irq_process,
	},
	.display = {
		.get_vblank_counter = &rs600_get_vblank_counter,
		.bandwidth_update = &rs690_bandwidth_update,
		.wait_for_vblank = &avivo_wait_for_vblank,
		.set_backlight_level = &atombios_set_backlight_level,
		.get_backlight_level = &atombios_get_backlight_level,
		.hdmi_enable = &r600_hdmi_enable,
		.hdmi_setmode = &r600_hdmi_setmode,
	},
	.copy = {
		.blit = &r100_copy_blit,
		.blit_ring_index = RADEON_RING_TYPE_GFX_INDEX,
		.dma = &r200_copy_dma,
		.dma_ring_index = RADEON_RING_TYPE_GFX_INDEX,
		.copy = &r200_copy_dma,
		.copy_ring_index = RADEON_RING_TYPE_GFX_INDEX,
	},
	.surface = {
		.set_reg = r100_set_surface_reg,
		.clear_reg = r100_clear_surface_reg,
	},
	.hpd = {
		.init = &rs600_hpd_init,
		.fini = &rs600_hpd_fini,
		.sense = &rs600_hpd_sense,
		.set_polarity = &rs600_hpd_set_polarity,
	},
	.pm = {
		.misc = &rs600_pm_misc,
		.prepare = &rs600_pm_prepare,
		.finish = &rs600_pm_finish,
		.init_profile = &r420_pm_init_profile,
		.get_dynpm_state = &r100_pm_get_dynpm_state,
		.get_engine_clock = &radeon_atom_get_engine_clock,
		.set_engine_clock = &radeon_atom_set_engine_clock,
		.get_memory_clock = &radeon_atom_get_memory_clock,
		.set_memory_clock = &radeon_atom_set_memory_clock,
		.get_pcie_lanes = NULL,
		.set_pcie_lanes = NULL,
		.set_clock_gating = &radeon_atom_set_clock_gating,
	},
	.pflip = {
		.pre_page_flip = &rs600_pre_page_flip,
		.page_flip = &rs600_page_flip,
		.post_page_flip = &rs600_post_page_flip,
	},
};

static struct radeon_asic rv515_asic = {
	.init = &rv515_init,
	.fini = &rv515_fini,
	.suspend = &rv515_suspend,
	.resume = &rv515_resume,
	.vga_set_state = &r100_vga_set_state,
	.asic_reset = &rs600_asic_reset,
	.ioctl_wait_idle = NULL,
	.gui_idle = &r100_gui_idle,
	.mc_wait_for_idle = &rv515_mc_wait_for_idle,
	.gart = {
		.tlb_flush = &rv370_pcie_gart_tlb_flush,
		.set_page = &rv370_pcie_gart_set_page,
	},
	.ring = {
		[RADEON_RING_TYPE_GFX_INDEX] = &r300_gfx_ring
	},
	.irq = {
		.set = &rs600_irq_set,
		.process = &rs600_irq_process,
	},
	.display = {
		.get_vblank_counter = &rs600_get_vblank_counter,
		.bandwidth_update = &rv515_bandwidth_update,
		.wait_for_vblank = &avivo_wait_for_vblank,
		.set_backlight_level = &atombios_set_backlight_level,
		.get_backlight_level = &atombios_get_backlight_level,
	},
	.copy = {
		.blit = &r100_copy_blit,
		.blit_ring_index = RADEON_RING_TYPE_GFX_INDEX,
		.dma = &r200_copy_dma,
		.dma_ring_index = RADEON_RING_TYPE_GFX_INDEX,
		.copy = &r100_copy_blit,
		.copy_ring_index = RADEON_RING_TYPE_GFX_INDEX,
	},
	.surface = {
		.set_reg = r100_set_surface_reg,
		.clear_reg = r100_clear_surface_reg,
	},
	.hpd = {
		.init = &rs600_hpd_init,
		.fini = &rs600_hpd_fini,
		.sense = &rs600_hpd_sense,
		.set_polarity = &rs600_hpd_set_polarity,
	},
	.pm = {
		.misc = &rs600_pm_misc,
		.prepare = &rs600_pm_prepare,
		.finish = &rs600_pm_finish,
		.init_profile = &r420_pm_init_profile,
		.get_dynpm_state = &r100_pm_get_dynpm_state,
		.get_engine_clock = &radeon_atom_get_engine_clock,
		.set_engine_clock = &radeon_atom_set_engine_clock,
		.get_memory_clock = &radeon_atom_get_memory_clock,
		.set_memory_clock = &radeon_atom_set_memory_clock,
		.get_pcie_lanes = &rv370_get_pcie_lanes,
		.set_pcie_lanes = &rv370_set_pcie_lanes,
		.set_clock_gating = &radeon_atom_set_clock_gating,
	},
	.pflip = {
		.pre_page_flip = &rs600_pre_page_flip,
		.page_flip = &rs600_page_flip,
		.post_page_flip = &rs600_post_page_flip,
	},
};

static struct radeon_asic r520_asic = {
	.init = &r520_init,
	.fini = &rv515_fini,
	.suspend = &rv515_suspend,
	.resume = &r520_resume,
	.vga_set_state = &r100_vga_set_state,
	.asic_reset = &rs600_asic_reset,
	.ioctl_wait_idle = NULL,
	.gui_idle = &r100_gui_idle,
	.mc_wait_for_idle = &r520_mc_wait_for_idle,
	.gart = {
		.tlb_flush = &rv370_pcie_gart_tlb_flush,
		.set_page = &rv370_pcie_gart_set_page,
	},
	.ring = {
		[RADEON_RING_TYPE_GFX_INDEX] = &r300_gfx_ring
	},
	.irq = {
		.set = &rs600_irq_set,
		.process = &rs600_irq_process,
	},
	.display = {
		.bandwidth_update = &rv515_bandwidth_update,
		.get_vblank_counter = &rs600_get_vblank_counter,
		.wait_for_vblank = &avivo_wait_for_vblank,
		.set_backlight_level = &atombios_set_backlight_level,
		.get_backlight_level = &atombios_get_backlight_level,
	},
	.copy = {
		.blit = &r100_copy_blit,
		.blit_ring_index = RADEON_RING_TYPE_GFX_INDEX,
		.dma = &r200_copy_dma,
		.dma_ring_index = RADEON_RING_TYPE_GFX_INDEX,
		.copy = &r100_copy_blit,
		.copy_ring_index = RADEON_RING_TYPE_GFX_INDEX,
	},
	.surface = {
		.set_reg = r100_set_surface_reg,
		.clear_reg = r100_clear_surface_reg,
	},
	.hpd = {
		.init = &rs600_hpd_init,
		.fini = &rs600_hpd_fini,
		.sense = &rs600_hpd_sense,
		.set_polarity = &rs600_hpd_set_polarity,
	},
	.pm = {
		.misc = &rs600_pm_misc,
		.prepare = &rs600_pm_prepare,
		.finish = &rs600_pm_finish,
		.init_profile = &r420_pm_init_profile,
		.get_dynpm_state = &r100_pm_get_dynpm_state,
		.get_engine_clock = &radeon_atom_get_engine_clock,
		.set_engine_clock = &radeon_atom_set_engine_clock,
		.get_memory_clock = &radeon_atom_get_memory_clock,
		.set_memory_clock = &radeon_atom_set_memory_clock,
		.get_pcie_lanes = &rv370_get_pcie_lanes,
		.set_pcie_lanes = &rv370_set_pcie_lanes,
		.set_clock_gating = &radeon_atom_set_clock_gating,
	},
	.pflip = {
		.pre_page_flip = &rs600_pre_page_flip,
		.page_flip = &rs600_page_flip,
		.post_page_flip = &rs600_post_page_flip,
	},
};

static struct radeon_asic_ring r600_gfx_ring = {
	.ib_execute = &r600_ring_ib_execute,
	.emit_fence = &r600_fence_ring_emit,
	.emit_semaphore = &r600_semaphore_ring_emit,
	.cs_parse = &r600_cs_parse,
	.ring_test = &r600_ring_test,
	.ib_test = &r600_ib_test,
	.is_lockup = &r600_gfx_is_lockup,
	.get_rptr = &radeon_ring_generic_get_rptr,
	.get_wptr = &radeon_ring_generic_get_wptr,
	.set_wptr = &radeon_ring_generic_set_wptr,
};

static struct radeon_asic_ring r600_dma_ring = {
	.ib_execute = &r600_dma_ring_ib_execute,
	.emit_fence = &r600_dma_fence_ring_emit,
	.emit_semaphore = &r600_dma_semaphore_ring_emit,
	.cs_parse = &r600_dma_cs_parse,
	.ring_test = &r600_dma_ring_test,
	.ib_test = &r600_dma_ib_test,
	.is_lockup = &r600_dma_is_lockup,
	.get_rptr = &r600_dma_get_rptr,
	.get_wptr = &r600_dma_get_wptr,
	.set_wptr = &r600_dma_set_wptr,
};

static struct radeon_asic r600_asic = {
	.init = &r600_init,
	.fini = &r600_fini,
	.suspend = &r600_suspend,
	.resume = &r600_resume,
	.vga_set_state = &r600_vga_set_state,
	.asic_reset = &r600_asic_reset,
	.ioctl_wait_idle = r600_ioctl_wait_idle,
	.gui_idle = &r600_gui_idle,
	.mc_wait_for_idle = &r600_mc_wait_for_idle,
	.get_xclk = &r600_get_xclk,
	.get_gpu_clock_counter = &r600_get_gpu_clock_counter,
	.gart = {
		.tlb_flush = &r600_pcie_gart_tlb_flush,
		.set_page = &rs600_gart_set_page,
	},
	.ring = {
		[RADEON_RING_TYPE_GFX_INDEX] = &r600_gfx_ring,
		[R600_RING_TYPE_DMA_INDEX] = &r600_dma_ring,
	},
	.irq = {
		.set = &r600_irq_set,
		.process = &r600_irq_process,
	},
	.display = {
		.bandwidth_update = &rv515_bandwidth_update,
		.get_vblank_counter = &rs600_get_vblank_counter,
		.wait_for_vblank = &avivo_wait_for_vblank,
		.set_backlight_level = &atombios_set_backlight_level,
		.get_backlight_level = &atombios_get_backlight_level,
		.hdmi_enable = &r600_hdmi_enable,
		.hdmi_setmode = &r600_hdmi_setmode,
	},
	.copy = {
		.blit = &r600_copy_cpdma,
		.blit_ring_index = RADEON_RING_TYPE_GFX_INDEX,
		.dma = &r600_copy_dma,
		.dma_ring_index = R600_RING_TYPE_DMA_INDEX,
		.copy = &r600_copy_cpdma,
		.copy_ring_index = RADEON_RING_TYPE_GFX_INDEX,
	},
	.surface = {
		.set_reg = r600_set_surface_reg,
		.clear_reg = r600_clear_surface_reg,
	},
	.hpd = {
		.init = &r600_hpd_init,
		.fini = &r600_hpd_fini,
		.sense = &r600_hpd_sense,
		.set_polarity = &r600_hpd_set_polarity,
	},
	.pm = {
		.misc = &r600_pm_misc,
		.prepare = &rs600_pm_prepare,
		.finish = &rs600_pm_finish,
		.init_profile = &r600_pm_init_profile,
		.get_dynpm_state = &r600_pm_get_dynpm_state,
		.get_engine_clock = &radeon_atom_get_engine_clock,
		.set_engine_clock = &radeon_atom_set_engine_clock,
		.get_memory_clock = &radeon_atom_get_memory_clock,
		.set_memory_clock = &radeon_atom_set_memory_clock,
		.get_pcie_lanes = &r600_get_pcie_lanes,
		.set_pcie_lanes = &r600_set_pcie_lanes,
		.set_clock_gating = NULL,
		.get_temperature = &rv6xx_get_temp,
	},
	.pflip = {
		.pre_page_flip = &rs600_pre_page_flip,
		.page_flip = &rs600_page_flip,
		.post_page_flip = &rs600_post_page_flip,
	},
};

static struct radeon_asic rv6xx_asic = {
	.init = &r600_init,
	.fini = &r600_fini,
	.suspend = &r600_suspend,
	.resume = &r600_resume,
	.vga_set_state = &r600_vga_set_state,
	.asic_reset = &r600_asic_reset,
	.ioctl_wait_idle = r600_ioctl_wait_idle,
	.gui_idle = &r600_gui_idle,
	.mc_wait_for_idle = &r600_mc_wait_for_idle,
	.get_xclk = &r600_get_xclk,
	.get_gpu_clock_counter = &r600_get_gpu_clock_counter,
	.gart = {
		.tlb_flush = &r600_pcie_gart_tlb_flush,
		.set_page = &rs600_gart_set_page,
	},
	.ring = {
		[RADEON_RING_TYPE_GFX_INDEX] = &r600_gfx_ring,
		[R600_RING_TYPE_DMA_INDEX] = &r600_dma_ring,
	},
	.irq = {
		.set = &r600_irq_set,
		.process = &r600_irq_process,
	},
	.display = {
		.bandwidth_update = &rv515_bandwidth_update,
		.get_vblank_counter = &rs600_get_vblank_counter,
		.wait_for_vblank = &avivo_wait_for_vblank,
		.set_backlight_level = &atombios_set_backlight_level,
		.get_backlight_level = &atombios_get_backlight_level,
		.hdmi_enable = &r600_hdmi_enable,
		.hdmi_setmode = &r600_hdmi_setmode,
	},
	.copy = {
		.blit = &r600_copy_cpdma,
		.blit_ring_index = RADEON_RING_TYPE_GFX_INDEX,
		.dma = &r600_copy_dma,
		.dma_ring_index = R600_RING_TYPE_DMA_INDEX,
		.copy = &r600_copy_cpdma,
		.copy_ring_index = RADEON_RING_TYPE_GFX_INDEX,
	},
	.surface = {
		.set_reg = r600_set_surface_reg,
		.clear_reg = r600_clear_surface_reg,
	},
	.hpd = {
		.init = &r600_hpd_init,
		.fini = &r600_hpd_fini,
		.sense = &r600_hpd_sense,
		.set_polarity = &r600_hpd_set_polarity,
	},
	.pm = {
		.misc = &r600_pm_misc,
		.prepare = &rs600_pm_prepare,
		.finish = &rs600_pm_finish,
		.init_profile = &r600_pm_init_profile,
		.get_dynpm_state = &r600_pm_get_dynpm_state,
		.get_engine_clock = &radeon_atom_get_engine_clock,
		.set_engine_clock = &radeon_atom_set_engine_clock,
		.get_memory_clock = &radeon_atom_get_memory_clock,
		.set_memory_clock = &radeon_atom_set_memory_clock,
		.get_pcie_lanes = &r600_get_pcie_lanes,
		.set_pcie_lanes = &r600_set_pcie_lanes,
		.set_clock_gating = NULL,
		.get_temperature = &rv6xx_get_temp,
		.set_uvd_clocks = &r600_set_uvd_clocks,
	},
	.dpm = {
		.init = &rv6xx_dpm_init,
		.setup_asic = &rv6xx_setup_asic,
		.enable = &rv6xx_dpm_enable,
		.disable = &rv6xx_dpm_disable,
		.pre_set_power_state = &r600_dpm_pre_set_power_state,
		.set_power_state = &rv6xx_dpm_set_power_state,
		.post_set_power_state = &r600_dpm_post_set_power_state,
		.display_configuration_changed = &rv6xx_dpm_display_configuration_changed,
		.fini = &rv6xx_dpm_fini,
		.get_sclk = &rv6xx_dpm_get_sclk,
		.get_mclk = &rv6xx_dpm_get_mclk,
		.print_power_state = &rv6xx_dpm_print_power_state,
		.debugfs_print_current_performance_level = &rv6xx_dpm_debugfs_print_current_performance_level,
		.force_performance_level = &rv6xx_dpm_force_performance_level,
	},
	.pflip = {
		.pre_page_flip = &rs600_pre_page_flip,
		.page_flip = &rs600_page_flip,
		.post_page_flip = &rs600_post_page_flip,
	},
};

static struct radeon_asic rs780_asic = {
	.init = &r600_init,
	.fini = &r600_fini,
	.suspend = &r600_suspend,
	.resume = &r600_resume,
	.vga_set_state = &r600_vga_set_state,
	.asic_reset = &r600_asic_reset,
	.ioctl_wait_idle = r600_ioctl_wait_idle,
	.gui_idle = &r600_gui_idle,
	.mc_wait_for_idle = &r600_mc_wait_for_idle,
	.get_xclk = &r600_get_xclk,
	.get_gpu_clock_counter = &r600_get_gpu_clock_counter,
	.gart = {
		.tlb_flush = &r600_pcie_gart_tlb_flush,
		.set_page = &rs600_gart_set_page,
	},
	.ring = {
		[RADEON_RING_TYPE_GFX_INDEX] = &r600_gfx_ring,
		[R600_RING_TYPE_DMA_INDEX] = &r600_dma_ring,
	},
	.irq = {
		.set = &r600_irq_set,
		.process = &r600_irq_process,
	},
	.display = {
		.bandwidth_update = &rs690_bandwidth_update,
		.get_vblank_counter = &rs600_get_vblank_counter,
		.wait_for_vblank = &avivo_wait_for_vblank,
		.set_backlight_level = &atombios_set_backlight_level,
		.get_backlight_level = &atombios_get_backlight_level,
		.hdmi_enable = &r600_hdmi_enable,
		.hdmi_setmode = &r600_hdmi_setmode,
	},
	.copy = {
		.blit = &r600_copy_cpdma,
		.blit_ring_index = RADEON_RING_TYPE_GFX_INDEX,
		.dma = &r600_copy_dma,
		.dma_ring_index = R600_RING_TYPE_DMA_INDEX,
		.copy = &r600_copy_cpdma,
		.copy_ring_index = RADEON_RING_TYPE_GFX_INDEX,
	},
	.surface = {
		.set_reg = r600_set_surface_reg,
		.clear_reg = r600_clear_surface_reg,
	},
	.hpd = {
		.init = &r600_hpd_init,
		.fini = &r600_hpd_fini,
		.sense = &r600_hpd_sense,
		.set_polarity = &r600_hpd_set_polarity,
	},
	.pm = {
		.misc = &r600_pm_misc,
		.prepare = &rs600_pm_prepare,
		.finish = &rs600_pm_finish,
		.init_profile = &rs780_pm_init_profile,
		.get_dynpm_state = &r600_pm_get_dynpm_state,
		.get_engine_clock = &radeon_atom_get_engine_clock,
		.set_engine_clock = &radeon_atom_set_engine_clock,
		.get_memory_clock = NULL,
		.set_memory_clock = NULL,
		.get_pcie_lanes = NULL,
		.set_pcie_lanes = NULL,
		.set_clock_gating = NULL,
		.get_temperature = &rv6xx_get_temp,
		.set_uvd_clocks = &r600_set_uvd_clocks,
	},
	.dpm = {
		.init = &rs780_dpm_init,
		.setup_asic = &rs780_dpm_setup_asic,
		.enable = &rs780_dpm_enable,
		.disable = &rs780_dpm_disable,
		.pre_set_power_state = &r600_dpm_pre_set_power_state,
		.set_power_state = &rs780_dpm_set_power_state,
		.post_set_power_state = &r600_dpm_post_set_power_state,
		.display_configuration_changed = &rs780_dpm_display_configuration_changed,
		.fini = &rs780_dpm_fini,
		.get_sclk = &rs780_dpm_get_sclk,
		.get_mclk = &rs780_dpm_get_mclk,
		.print_power_state = &rs780_dpm_print_power_state,
		.debugfs_print_current_performance_level = &rs780_dpm_debugfs_print_current_performance_level,
		.force_performance_level = &rs780_dpm_force_performance_level,
	},
	.pflip = {
		.pre_page_flip = &rs600_pre_page_flip,
		.page_flip = &rs600_page_flip,
		.post_page_flip = &rs600_post_page_flip,
	},
};

static struct radeon_asic_ring rv770_uvd_ring = {
	.ib_execute = &uvd_v1_0_ib_execute,
	.emit_fence = &uvd_v2_2_fence_emit,
	.emit_semaphore = &uvd_v1_0_semaphore_emit,
	.cs_parse = &radeon_uvd_cs_parse,
	.ring_test = &uvd_v1_0_ring_test,
	.ib_test = &uvd_v1_0_ib_test,
	.is_lockup = &radeon_ring_test_lockup,
	.get_rptr = &uvd_v1_0_get_rptr,
	.get_wptr = &uvd_v1_0_get_wptr,
	.set_wptr = &uvd_v1_0_set_wptr,
};

static struct radeon_asic rv770_asic = {
	.init = &rv770_init,
	.fini = &rv770_fini,
	.suspend = &rv770_suspend,
	.resume = &rv770_resume,
	.asic_reset = &r600_asic_reset,
	.vga_set_state = &r600_vga_set_state,
	.ioctl_wait_idle = r600_ioctl_wait_idle,
	.gui_idle = &r600_gui_idle,
	.mc_wait_for_idle = &r600_mc_wait_for_idle,
	.get_xclk = &rv770_get_xclk,
	.get_gpu_clock_counter = &r600_get_gpu_clock_counter,
	.gart = {
		.tlb_flush = &r600_pcie_gart_tlb_flush,
		.set_page = &rs600_gart_set_page,
	},
	.ring = {
		[RADEON_RING_TYPE_GFX_INDEX] = &r600_gfx_ring,
		[R600_RING_TYPE_DMA_INDEX] = &r600_dma_ring,
		[R600_RING_TYPE_UVD_INDEX] = &rv770_uvd_ring,
	},
	.irq = {
		.set = &r600_irq_set,
		.process = &r600_irq_process,
	},
	.display = {
		.bandwidth_update = &rv515_bandwidth_update,
		.get_vblank_counter = &rs600_get_vblank_counter,
		.wait_for_vblank = &avivo_wait_for_vblank,
		.set_backlight_level = &atombios_set_backlight_level,
		.get_backlight_level = &atombios_get_backlight_level,
		.hdmi_enable = &r600_hdmi_enable,
		.hdmi_setmode = &r600_hdmi_setmode,
	},
	.copy = {
		.blit = &r600_copy_cpdma,
		.blit_ring_index = RADEON_RING_TYPE_GFX_INDEX,
		.dma = &rv770_copy_dma,
		.dma_ring_index = R600_RING_TYPE_DMA_INDEX,
		.copy = &rv770_copy_dma,
		.copy_ring_index = R600_RING_TYPE_DMA_INDEX,
	},
	.surface = {
		.set_reg = r600_set_surface_reg,
		.clear_reg = r600_clear_surface_reg,
	},
	.hpd = {
		.init = &r600_hpd_init,
		.fini = &r600_hpd_fini,
		.sense = &r600_hpd_sense,
		.set_polarity = &r600_hpd_set_polarity,
	},
	.pm = {
		.misc = &rv770_pm_misc,
		.prepare = &rs600_pm_prepare,
		.finish = &rs600_pm_finish,
		.init_profile = &r600_pm_init_profile,
		.get_dynpm_state = &r600_pm_get_dynpm_state,
		.get_engine_clock = &radeon_atom_get_engine_clock,
		.set_engine_clock = &radeon_atom_set_engine_clock,
		.get_memory_clock = &radeon_atom_get_memory_clock,
		.set_memory_clock = &radeon_atom_set_memory_clock,
		.get_pcie_lanes = &r600_get_pcie_lanes,
		.set_pcie_lanes = &r600_set_pcie_lanes,
		.set_clock_gating = &radeon_atom_set_clock_gating,
		.set_uvd_clocks = &rv770_set_uvd_clocks,
		.get_temperature = &rv770_get_temp,
	},
	.dpm = {
		.init = &rv770_dpm_init,
		.setup_asic = &rv770_dpm_setup_asic,
		.enable = &rv770_dpm_enable,
		.disable = &rv770_dpm_disable,
		.pre_set_power_state = &r600_dpm_pre_set_power_state,
		.set_power_state = &rv770_dpm_set_power_state,
		.post_set_power_state = &r600_dpm_post_set_power_state,
		.display_configuration_changed = &rv770_dpm_display_configuration_changed,
		.fini = &rv770_dpm_fini,
		.get_sclk = &rv770_dpm_get_sclk,
		.get_mclk = &rv770_dpm_get_mclk,
		.print_power_state = &rv770_dpm_print_power_state,
		.debugfs_print_current_performance_level = &rv770_dpm_debugfs_print_current_performance_level,
		.force_performance_level = &rv770_dpm_force_performance_level,
		.vblank_too_short = &rv770_dpm_vblank_too_short,
	},
	.pflip = {
		.pre_page_flip = &rs600_pre_page_flip,
		.page_flip = &rv770_page_flip,
		.post_page_flip = &rs600_post_page_flip,
	},
};

static struct radeon_asic_ring evergreen_gfx_ring = {
	.ib_execute = &evergreen_ring_ib_execute,
	.emit_fence = &r600_fence_ring_emit,
	.emit_semaphore = &r600_semaphore_ring_emit,
	.cs_parse = &evergreen_cs_parse,
	.ring_test = &r600_ring_test,
	.ib_test = &r600_ib_test,
	.is_lockup = &evergreen_gfx_is_lockup,
	.get_rptr = &radeon_ring_generic_get_rptr,
	.get_wptr = &radeon_ring_generic_get_wptr,
	.set_wptr = &radeon_ring_generic_set_wptr,
};

static struct radeon_asic_ring evergreen_dma_ring = {
	.ib_execute = &evergreen_dma_ring_ib_execute,
	.emit_fence = &evergreen_dma_fence_ring_emit,
	.emit_semaphore = &r600_dma_semaphore_ring_emit,
	.cs_parse = &evergreen_dma_cs_parse,
	.ring_test = &r600_dma_ring_test,
	.ib_test = &r600_dma_ib_test,
	.is_lockup = &evergreen_dma_is_lockup,
	.get_rptr = &r600_dma_get_rptr,
	.get_wptr = &r600_dma_get_wptr,
	.set_wptr = &r600_dma_set_wptr,
};

static struct radeon_asic evergreen_asic = {
	.init = &evergreen_init,
	.fini = &evergreen_fini,
	.suspend = &evergreen_suspend,
	.resume = &evergreen_resume,
	.asic_reset = &evergreen_asic_reset,
	.vga_set_state = &r600_vga_set_state,
	.ioctl_wait_idle = r600_ioctl_wait_idle,
	.gui_idle = &r600_gui_idle,
	.mc_wait_for_idle = &evergreen_mc_wait_for_idle,
	.get_xclk = &rv770_get_xclk,
	.get_gpu_clock_counter = &r600_get_gpu_clock_counter,
	.gart = {
		.tlb_flush = &evergreen_pcie_gart_tlb_flush,
		.set_page = &rs600_gart_set_page,
	},
	.ring = {
		[RADEON_RING_TYPE_GFX_INDEX] = &evergreen_gfx_ring,
		[R600_RING_TYPE_DMA_INDEX] = &evergreen_dma_ring,
		[R600_RING_TYPE_UVD_INDEX] = &rv770_uvd_ring,
	},
	.irq = {
		.set = &evergreen_irq_set,
		.process = &evergreen_irq_process,
	},
	.display = {
		.bandwidth_update = &evergreen_bandwidth_update,
		.get_vblank_counter = &evergreen_get_vblank_counter,
		.wait_for_vblank = &dce4_wait_for_vblank,
		.set_backlight_level = &atombios_set_backlight_level,
		.get_backlight_level = &atombios_get_backlight_level,
		.hdmi_enable = &evergreen_hdmi_enable,
		.hdmi_setmode = &evergreen_hdmi_setmode,
	},
	.copy = {
		.blit = &r600_copy_cpdma,
		.blit_ring_index = RADEON_RING_TYPE_GFX_INDEX,
		.dma = &evergreen_copy_dma,
		.dma_ring_index = R600_RING_TYPE_DMA_INDEX,
		.copy = &evergreen_copy_dma,
		.copy_ring_index = R600_RING_TYPE_DMA_INDEX,
	},
	.surface = {
		.set_reg = r600_set_surface_reg,
		.clear_reg = r600_clear_surface_reg,
	},
	.hpd = {
		.init = &evergreen_hpd_init,
		.fini = &evergreen_hpd_fini,
		.sense = &evergreen_hpd_sense,
		.set_polarity = &evergreen_hpd_set_polarity,
	},
	.pm = {
		.misc = &evergreen_pm_misc,
		.prepare = &evergreen_pm_prepare,
		.finish = &evergreen_pm_finish,
		.init_profile = &r600_pm_init_profile,
		.get_dynpm_state = &r600_pm_get_dynpm_state,
		.get_engine_clock = &radeon_atom_get_engine_clock,
		.set_engine_clock = &radeon_atom_set_engine_clock,
		.get_memory_clock = &radeon_atom_get_memory_clock,
		.set_memory_clock = &radeon_atom_set_memory_clock,
		.get_pcie_lanes = &r600_get_pcie_lanes,
		.set_pcie_lanes = &r600_set_pcie_lanes,
		.set_clock_gating = NULL,
		.set_uvd_clocks = &evergreen_set_uvd_clocks,
		.get_temperature = &evergreen_get_temp,
	},
	.dpm = {
		.init = &cypress_dpm_init,
		.setup_asic = &cypress_dpm_setup_asic,
		.enable = &cypress_dpm_enable,
		.disable = &cypress_dpm_disable,
		.pre_set_power_state = &r600_dpm_pre_set_power_state,
		.set_power_state = &cypress_dpm_set_power_state,
		.post_set_power_state = &r600_dpm_post_set_power_state,
		.display_configuration_changed = &cypress_dpm_display_configuration_changed,
		.fini = &cypress_dpm_fini,
		.get_sclk = &rv770_dpm_get_sclk,
		.get_mclk = &rv770_dpm_get_mclk,
		.print_power_state = &rv770_dpm_print_power_state,
		.debugfs_print_current_performance_level = &rv770_dpm_debugfs_print_current_performance_level,
		.force_performance_level = &rv770_dpm_force_performance_level,
		.vblank_too_short = &cypress_dpm_vblank_too_short,
	},
	.pflip = {
		.pre_page_flip = &evergreen_pre_page_flip,
		.page_flip = &evergreen_page_flip,
		.post_page_flip = &evergreen_post_page_flip,
	},
};

static struct radeon_asic sumo_asic = {
	.init = &evergreen_init,
	.fini = &evergreen_fini,
	.suspend = &evergreen_suspend,
	.resume = &evergreen_resume,
	.asic_reset = &evergreen_asic_reset,
	.vga_set_state = &r600_vga_set_state,
	.ioctl_wait_idle = r600_ioctl_wait_idle,
	.gui_idle = &r600_gui_idle,
	.mc_wait_for_idle = &evergreen_mc_wait_for_idle,
	.get_xclk = &r600_get_xclk,
	.get_gpu_clock_counter = &r600_get_gpu_clock_counter,
	.gart = {
		.tlb_flush = &evergreen_pcie_gart_tlb_flush,
		.set_page = &rs600_gart_set_page,
	},
	.ring = {
		[RADEON_RING_TYPE_GFX_INDEX] = &evergreen_gfx_ring,
		[R600_RING_TYPE_DMA_INDEX] = &evergreen_dma_ring,
		[R600_RING_TYPE_UVD_INDEX] = &rv770_uvd_ring,
	},
	.irq = {
		.set = &evergreen_irq_set,
		.process = &evergreen_irq_process,
	},
	.display = {
		.bandwidth_update = &evergreen_bandwidth_update,
		.get_vblank_counter = &evergreen_get_vblank_counter,
		.wait_for_vblank = &dce4_wait_for_vblank,
		.set_backlight_level = &atombios_set_backlight_level,
		.get_backlight_level = &atombios_get_backlight_level,
		.hdmi_enable = &evergreen_hdmi_enable,
		.hdmi_setmode = &evergreen_hdmi_setmode,
	},
	.copy = {
		.blit = &r600_copy_cpdma,
		.blit_ring_index = RADEON_RING_TYPE_GFX_INDEX,
		.dma = &evergreen_copy_dma,
		.dma_ring_index = R600_RING_TYPE_DMA_INDEX,
		.copy = &evergreen_copy_dma,
		.copy_ring_index = R600_RING_TYPE_DMA_INDEX,
	},
	.surface = {
		.set_reg = r600_set_surface_reg,
		.clear_reg = r600_clear_surface_reg,
	},
	.hpd = {
		.init = &evergreen_hpd_init,
		.fini = &evergreen_hpd_fini,
		.sense = &evergreen_hpd_sense,
		.set_polarity = &evergreen_hpd_set_polarity,
	},
	.pm = {
		.misc = &evergreen_pm_misc,
		.prepare = &evergreen_pm_prepare,
		.finish = &evergreen_pm_finish,
		.init_profile = &sumo_pm_init_profile,
		.get_dynpm_state = &r600_pm_get_dynpm_state,
		.get_engine_clock = &radeon_atom_get_engine_clock,
		.set_engine_clock = &radeon_atom_set_engine_clock,
		.get_memory_clock = NULL,
		.set_memory_clock = NULL,
		.get_pcie_lanes = NULL,
		.set_pcie_lanes = NULL,
		.set_clock_gating = NULL,
		.set_uvd_clocks = &sumo_set_uvd_clocks,
		.get_temperature = &sumo_get_temp,
	},
	.dpm = {
		.init = &sumo_dpm_init,
		.setup_asic = &sumo_dpm_setup_asic,
		.enable = &sumo_dpm_enable,
		.disable = &sumo_dpm_disable,
		.pre_set_power_state = &sumo_dpm_pre_set_power_state,
		.set_power_state = &sumo_dpm_set_power_state,
		.post_set_power_state = &sumo_dpm_post_set_power_state,
		.display_configuration_changed = &sumo_dpm_display_configuration_changed,
		.fini = &sumo_dpm_fini,
		.get_sclk = &sumo_dpm_get_sclk,
		.get_mclk = &sumo_dpm_get_mclk,
		.print_power_state = &sumo_dpm_print_power_state,
		.debugfs_print_current_performance_level = &sumo_dpm_debugfs_print_current_performance_level,
		.force_performance_level = &sumo_dpm_force_performance_level,
	},
	.pflip = {
		.pre_page_flip = &evergreen_pre_page_flip,
		.page_flip = &evergreen_page_flip,
		.post_page_flip = &evergreen_post_page_flip,
	},
};

static struct radeon_asic btc_asic = {
	.init = &evergreen_init,
	.fini = &evergreen_fini,
	.suspend = &evergreen_suspend,
	.resume = &evergreen_resume,
	.asic_reset = &evergreen_asic_reset,
	.vga_set_state = &r600_vga_set_state,
	.ioctl_wait_idle = r600_ioctl_wait_idle,
	.gui_idle = &r600_gui_idle,
	.mc_wait_for_idle = &evergreen_mc_wait_for_idle,
	.get_xclk = &rv770_get_xclk,
	.get_gpu_clock_counter = &r600_get_gpu_clock_counter,
	.gart = {
		.tlb_flush = &evergreen_pcie_gart_tlb_flush,
		.set_page = &rs600_gart_set_page,
	},
	.ring = {
		[RADEON_RING_TYPE_GFX_INDEX] = &evergreen_gfx_ring,
		[R600_RING_TYPE_DMA_INDEX] = &evergreen_dma_ring,
		[R600_RING_TYPE_UVD_INDEX] = &rv770_uvd_ring,
	},
	.irq = {
		.set = &evergreen_irq_set,
		.process = &evergreen_irq_process,
	},
	.display = {
		.bandwidth_update = &evergreen_bandwidth_update,
		.get_vblank_counter = &evergreen_get_vblank_counter,
		.wait_for_vblank = &dce4_wait_for_vblank,
		.set_backlight_level = &atombios_set_backlight_level,
		.get_backlight_level = &atombios_get_backlight_level,
		.hdmi_enable = &evergreen_hdmi_enable,
		.hdmi_setmode = &evergreen_hdmi_setmode,
	},
	.copy = {
		.blit = &r600_copy_cpdma,
		.blit_ring_index = RADEON_RING_TYPE_GFX_INDEX,
		.dma = &evergreen_copy_dma,
		.dma_ring_index = R600_RING_TYPE_DMA_INDEX,
		.copy = &evergreen_copy_dma,
		.copy_ring_index = R600_RING_TYPE_DMA_INDEX,
	},
	.surface = {
		.set_reg = r600_set_surface_reg,
		.clear_reg = r600_clear_surface_reg,
	},
	.hpd = {
		.init = &evergreen_hpd_init,
		.fini = &evergreen_hpd_fini,
		.sense = &evergreen_hpd_sense,
		.set_polarity = &evergreen_hpd_set_polarity,
	},
	.pm = {
		.misc = &evergreen_pm_misc,
		.prepare = &evergreen_pm_prepare,
		.finish = &evergreen_pm_finish,
		.init_profile = &btc_pm_init_profile,
		.get_dynpm_state = &r600_pm_get_dynpm_state,
		.get_engine_clock = &radeon_atom_get_engine_clock,
		.set_engine_clock = &radeon_atom_set_engine_clock,
		.get_memory_clock = &radeon_atom_get_memory_clock,
		.set_memory_clock = &radeon_atom_set_memory_clock,
		.get_pcie_lanes = &r600_get_pcie_lanes,
		.set_pcie_lanes = &r600_set_pcie_lanes,
		.set_clock_gating = NULL,
		.set_uvd_clocks = &evergreen_set_uvd_clocks,
		.get_temperature = &evergreen_get_temp,
	},
	.dpm = {
		.init = &btc_dpm_init,
		.setup_asic = &btc_dpm_setup_asic,
		.enable = &btc_dpm_enable,
		.disable = &btc_dpm_disable,
		.pre_set_power_state = &btc_dpm_pre_set_power_state,
		.set_power_state = &btc_dpm_set_power_state,
		.post_set_power_state = &btc_dpm_post_set_power_state,
		.display_configuration_changed = &cypress_dpm_display_configuration_changed,
		.fini = &btc_dpm_fini,
		.get_sclk = &btc_dpm_get_sclk,
		.get_mclk = &btc_dpm_get_mclk,
		.print_power_state = &rv770_dpm_print_power_state,
		.debugfs_print_current_performance_level = &rv770_dpm_debugfs_print_current_performance_level,
		.force_performance_level = &rv770_dpm_force_performance_level,
		.vblank_too_short = &btc_dpm_vblank_too_short,
	},
	.pflip = {
		.pre_page_flip = &evergreen_pre_page_flip,
		.page_flip = &evergreen_page_flip,
		.post_page_flip = &evergreen_post_page_flip,
	},
};

static struct radeon_asic_ring cayman_gfx_ring = {
	.ib_execute = &cayman_ring_ib_execute,
	.ib_parse = &evergreen_ib_parse,
	.emit_fence = &cayman_fence_ring_emit,
	.emit_semaphore = &r600_semaphore_ring_emit,
	.cs_parse = &evergreen_cs_parse,
	.ring_test = &r600_ring_test,
	.ib_test = &r600_ib_test,
	.is_lockup = &cayman_gfx_is_lockup,
	.vm_flush = &cayman_vm_flush,
	.get_rptr = &radeon_ring_generic_get_rptr,
	.get_wptr = &radeon_ring_generic_get_wptr,
	.set_wptr = &radeon_ring_generic_set_wptr,
};

static struct radeon_asic_ring cayman_dma_ring = {
	.ib_execute = &cayman_dma_ring_ib_execute,
	.ib_parse = &evergreen_dma_ib_parse,
	.emit_fence = &evergreen_dma_fence_ring_emit,
	.emit_semaphore = &r600_dma_semaphore_ring_emit,
	.cs_parse = &evergreen_dma_cs_parse,
	.ring_test = &r600_dma_ring_test,
	.ib_test = &r600_dma_ib_test,
	.is_lockup = &cayman_dma_is_lockup,
	.vm_flush = &cayman_dma_vm_flush,
	.get_rptr = &r600_dma_get_rptr,
	.get_wptr = &r600_dma_get_wptr,
	.set_wptr = &r600_dma_set_wptr
};

static struct radeon_asic_ring cayman_uvd_ring = {
	.ib_execute = &uvd_v1_0_ib_execute,
	.emit_fence = &uvd_v2_2_fence_emit,
	.emit_semaphore = &uvd_v3_1_semaphore_emit,
	.cs_parse = &radeon_uvd_cs_parse,
	.ring_test = &uvd_v1_0_ring_test,
	.ib_test = &uvd_v1_0_ib_test,
	.is_lockup = &radeon_ring_test_lockup,
	.get_rptr = &uvd_v1_0_get_rptr,
	.get_wptr = &uvd_v1_0_get_wptr,
	.set_wptr = &uvd_v1_0_set_wptr,
};

static struct radeon_asic cayman_asic = {
	.init = &cayman_init,
	.fini = &cayman_fini,
	.suspend = &cayman_suspend,
	.resume = &cayman_resume,
	.asic_reset = &cayman_asic_reset,
	.vga_set_state = &r600_vga_set_state,
	.ioctl_wait_idle = r600_ioctl_wait_idle,
	.gui_idle = &r600_gui_idle,
	.mc_wait_for_idle = &evergreen_mc_wait_for_idle,
	.get_xclk = &rv770_get_xclk,
	.get_gpu_clock_counter = &r600_get_gpu_clock_counter,
	.gart = {
		.tlb_flush = &cayman_pcie_gart_tlb_flush,
		.set_page = &rs600_gart_set_page,
	},
	.vm = {
		.init = &cayman_vm_init,
		.fini = &cayman_vm_fini,
		.set_page = &cayman_dma_vm_set_page,
	},
	.ring = {
		[RADEON_RING_TYPE_GFX_INDEX] = &cayman_gfx_ring,
		[CAYMAN_RING_TYPE_CP1_INDEX] = &cayman_gfx_ring,
		[CAYMAN_RING_TYPE_CP2_INDEX] = &cayman_gfx_ring,
		[R600_RING_TYPE_DMA_INDEX] = &cayman_dma_ring,
		[CAYMAN_RING_TYPE_DMA1_INDEX] = &cayman_dma_ring,
		[R600_RING_TYPE_UVD_INDEX] = &cayman_uvd_ring,
	},
	.irq = {
		.set = &evergreen_irq_set,
		.process = &evergreen_irq_process,
	},
	.display = {
		.bandwidth_update = &evergreen_bandwidth_update,
		.get_vblank_counter = &evergreen_get_vblank_counter,
		.wait_for_vblank = &dce4_wait_for_vblank,
		.set_backlight_level = &atombios_set_backlight_level,
		.get_backlight_level = &atombios_get_backlight_level,
		.hdmi_enable = &evergreen_hdmi_enable,
		.hdmi_setmode = &evergreen_hdmi_setmode,
	},
	.copy = {
		.blit = &r600_copy_cpdma,
		.blit_ring_index = RADEON_RING_TYPE_GFX_INDEX,
		.dma = &evergreen_copy_dma,
		.dma_ring_index = R600_RING_TYPE_DMA_INDEX,
		.copy = &evergreen_copy_dma,
		.copy_ring_index = R600_RING_TYPE_DMA_INDEX,
	},
	.surface = {
		.set_reg = r600_set_surface_reg,
		.clear_reg = r600_clear_surface_reg,
	},
	.hpd = {
		.init = &evergreen_hpd_init,
		.fini = &evergreen_hpd_fini,
		.sense = &evergreen_hpd_sense,
		.set_polarity = &evergreen_hpd_set_polarity,
	},
	.pm = {
		.misc = &evergreen_pm_misc,
		.prepare = &evergreen_pm_prepare,
		.finish = &evergreen_pm_finish,
		.init_profile = &btc_pm_init_profile,
		.get_dynpm_state = &r600_pm_get_dynpm_state,
		.get_engine_clock = &radeon_atom_get_engine_clock,
		.set_engine_clock = &radeon_atom_set_engine_clock,
		.get_memory_clock = &radeon_atom_get_memory_clock,
		.set_memory_clock = &radeon_atom_set_memory_clock,
		.get_pcie_lanes = &r600_get_pcie_lanes,
		.set_pcie_lanes = &r600_set_pcie_lanes,
		.set_clock_gating = NULL,
		.set_uvd_clocks = &evergreen_set_uvd_clocks,
		.get_temperature = &evergreen_get_temp,
	},
	.dpm = {
		.init = &ni_dpm_init,
		.setup_asic = &ni_dpm_setup_asic,
		.enable = &ni_dpm_enable,
		.disable = &ni_dpm_disable,
		.pre_set_power_state = &ni_dpm_pre_set_power_state,
		.set_power_state = &ni_dpm_set_power_state,
		.post_set_power_state = &ni_dpm_post_set_power_state,
		.display_configuration_changed = &cypress_dpm_display_configuration_changed,
		.fini = &ni_dpm_fini,
		.get_sclk = &ni_dpm_get_sclk,
		.get_mclk = &ni_dpm_get_mclk,
		.print_power_state = &ni_dpm_print_power_state,
		.debugfs_print_current_performance_level = &ni_dpm_debugfs_print_current_performance_level,
		.force_performance_level = &ni_dpm_force_performance_level,
		.vblank_too_short = &ni_dpm_vblank_too_short,
	},
	.pflip = {
		.pre_page_flip = &evergreen_pre_page_flip,
		.page_flip = &evergreen_page_flip,
		.post_page_flip = &evergreen_post_page_flip,
	},
};

static struct radeon_asic trinity_asic = {
	.init = &cayman_init,
	.fini = &cayman_fini,
	.suspend = &cayman_suspend,
	.resume = &cayman_resume,
	.asic_reset = &cayman_asic_reset,
	.vga_set_state = &r600_vga_set_state,
	.ioctl_wait_idle = r600_ioctl_wait_idle,
	.gui_idle = &r600_gui_idle,
	.mc_wait_for_idle = &evergreen_mc_wait_for_idle,
	.get_xclk = &r600_get_xclk,
	.get_gpu_clock_counter = &r600_get_gpu_clock_counter,
	.gart = {
		.tlb_flush = &cayman_pcie_gart_tlb_flush,
		.set_page = &rs600_gart_set_page,
	},
	.vm = {
		.init = &cayman_vm_init,
		.fini = &cayman_vm_fini,
		.set_page = &cayman_dma_vm_set_page,
	},
	.ring = {
		[RADEON_RING_TYPE_GFX_INDEX] = &cayman_gfx_ring,
		[CAYMAN_RING_TYPE_CP1_INDEX] = &cayman_gfx_ring,
		[CAYMAN_RING_TYPE_CP2_INDEX] = &cayman_gfx_ring,
		[R600_RING_TYPE_DMA_INDEX] = &cayman_dma_ring,
		[CAYMAN_RING_TYPE_DMA1_INDEX] = &cayman_dma_ring,
		[R600_RING_TYPE_UVD_INDEX] = &cayman_uvd_ring,
	},
	.irq = {
		.set = &evergreen_irq_set,
		.process = &evergreen_irq_process,
	},
	.display = {
		.bandwidth_update = &dce6_bandwidth_update,
		.get_vblank_counter = &evergreen_get_vblank_counter,
		.wait_for_vblank = &dce4_wait_for_vblank,
		.set_backlight_level = &atombios_set_backlight_level,
		.get_backlight_level = &atombios_get_backlight_level,
		.hdmi_enable = &evergreen_hdmi_enable,
		.hdmi_setmode = &evergreen_hdmi_setmode,
	},
	.copy = {
		.blit = &r600_copy_cpdma,
		.blit_ring_index = RADEON_RING_TYPE_GFX_INDEX,
		.dma = &evergreen_copy_dma,
		.dma_ring_index = R600_RING_TYPE_DMA_INDEX,
		.copy = &evergreen_copy_dma,
		.copy_ring_index = R600_RING_TYPE_DMA_INDEX,
	},
	.surface = {
		.set_reg = r600_set_surface_reg,
		.clear_reg = r600_clear_surface_reg,
	},
	.hpd = {
		.init = &evergreen_hpd_init,
		.fini = &evergreen_hpd_fini,
		.sense = &evergreen_hpd_sense,
		.set_polarity = &evergreen_hpd_set_polarity,
	},
	.pm = {
		.misc = &evergreen_pm_misc,
		.prepare = &evergreen_pm_prepare,
		.finish = &evergreen_pm_finish,
		.init_profile = &sumo_pm_init_profile,
		.get_dynpm_state = &r600_pm_get_dynpm_state,
		.get_engine_clock = &radeon_atom_get_engine_clock,
		.set_engine_clock = &radeon_atom_set_engine_clock,
		.get_memory_clock = NULL,
		.set_memory_clock = NULL,
		.get_pcie_lanes = NULL,
		.set_pcie_lanes = NULL,
		.set_clock_gating = NULL,
		.set_uvd_clocks = &sumo_set_uvd_clocks,
		.get_temperature = &tn_get_temp,
	},
	.dpm = {
		.init = &trinity_dpm_init,
		.setup_asic = &trinity_dpm_setup_asic,
		.enable = &trinity_dpm_enable,
		.disable = &trinity_dpm_disable,
		.pre_set_power_state = &trinity_dpm_pre_set_power_state,
		.set_power_state = &trinity_dpm_set_power_state,
		.post_set_power_state = &trinity_dpm_post_set_power_state,
		.display_configuration_changed = &trinity_dpm_display_configuration_changed,
		.fini = &trinity_dpm_fini,
		.get_sclk = &trinity_dpm_get_sclk,
		.get_mclk = &trinity_dpm_get_mclk,
		.print_power_state = &trinity_dpm_print_power_state,
		.debugfs_print_current_performance_level = &trinity_dpm_debugfs_print_current_performance_level,
		.force_performance_level = &trinity_dpm_force_performance_level,
		.enable_bapm = &trinity_dpm_enable_bapm,
	},
	.pflip = {
		.pre_page_flip = &evergreen_pre_page_flip,
		.page_flip = &evergreen_page_flip,
		.post_page_flip = &evergreen_post_page_flip,
	},
};

static struct radeon_asic_ring si_gfx_ring = {
	.ib_execute = &si_ring_ib_execute,
	.ib_parse = &si_ib_parse,
	.emit_fence = &si_fence_ring_emit,
	.emit_semaphore = &r600_semaphore_ring_emit,
	.cs_parse = NULL,
	.ring_test = &r600_ring_test,
	.ib_test = &r600_ib_test,
	.is_lockup = &si_gfx_is_lockup,
	.vm_flush = &si_vm_flush,
	.get_rptr = &radeon_ring_generic_get_rptr,
	.get_wptr = &radeon_ring_generic_get_wptr,
	.set_wptr = &radeon_ring_generic_set_wptr,
};

static struct radeon_asic_ring si_dma_ring = {
	.ib_execute = &cayman_dma_ring_ib_execute,
	.ib_parse = &evergreen_dma_ib_parse,
	.emit_fence = &evergreen_dma_fence_ring_emit,
	.emit_semaphore = &r600_dma_semaphore_ring_emit,
	.cs_parse = NULL,
	.ring_test = &r600_dma_ring_test,
	.ib_test = &r600_dma_ib_test,
	.is_lockup = &si_dma_is_lockup,
	.vm_flush = &si_dma_vm_flush,
	.get_rptr = &r600_dma_get_rptr,
	.get_wptr = &r600_dma_get_wptr,
	.set_wptr = &r600_dma_set_wptr,
};

static struct radeon_asic si_asic = {
	.init = &si_init,
	.fini = &si_fini,
	.suspend = &si_suspend,
	.resume = &si_resume,
	.asic_reset = &si_asic_reset,
	.vga_set_state = &r600_vga_set_state,
	.ioctl_wait_idle = r600_ioctl_wait_idle,
	.gui_idle = &r600_gui_idle,
	.mc_wait_for_idle = &evergreen_mc_wait_for_idle,
	.get_xclk = &si_get_xclk,
	.get_gpu_clock_counter = &si_get_gpu_clock_counter,
	.gart = {
		.tlb_flush = &si_pcie_gart_tlb_flush,
		.set_page = &rs600_gart_set_page,
	},
	.vm = {
		.init = &si_vm_init,
		.fini = &si_vm_fini,
		.set_page = &si_dma_vm_set_page,
	},
	.ring = {
		[RADEON_RING_TYPE_GFX_INDEX] = &si_gfx_ring,
		[CAYMAN_RING_TYPE_CP1_INDEX] = &si_gfx_ring,
		[CAYMAN_RING_TYPE_CP2_INDEX] = &si_gfx_ring,
		[R600_RING_TYPE_DMA_INDEX] = &si_dma_ring,
		[CAYMAN_RING_TYPE_DMA1_INDEX] = &si_dma_ring,
		[R600_RING_TYPE_UVD_INDEX] = &cayman_uvd_ring,
	},
	.irq = {
		.set = &si_irq_set,
		.process = &si_irq_process,
	},
	.display = {
		.bandwidth_update = &dce6_bandwidth_update,
		.get_vblank_counter = &evergreen_get_vblank_counter,
		.wait_for_vblank = &dce4_wait_for_vblank,
		.set_backlight_level = &atombios_set_backlight_level,
		.get_backlight_level = &atombios_get_backlight_level,
		.hdmi_enable = &evergreen_hdmi_enable,
		.hdmi_setmode = &evergreen_hdmi_setmode,
	},
	.copy = {
		.blit = &r600_copy_cpdma,
		.blit_ring_index = RADEON_RING_TYPE_GFX_INDEX,
		.dma = &si_copy_dma,
		.dma_ring_index = R600_RING_TYPE_DMA_INDEX,
		.copy = &si_copy_dma,
		.copy_ring_index = R600_RING_TYPE_DMA_INDEX,
	},
	.surface = {
		.set_reg = r600_set_surface_reg,
		.clear_reg = r600_clear_surface_reg,
	},
	.hpd = {
		.init = &evergreen_hpd_init,
		.fini = &evergreen_hpd_fini,
		.sense = &evergreen_hpd_sense,
		.set_polarity = &evergreen_hpd_set_polarity,
	},
	.pm = {
		.misc = &evergreen_pm_misc,
		.prepare = &evergreen_pm_prepare,
		.finish = &evergreen_pm_finish,
		.init_profile = &sumo_pm_init_profile,
		.get_dynpm_state = &r600_pm_get_dynpm_state,
		.get_engine_clock = &radeon_atom_get_engine_clock,
		.set_engine_clock = &radeon_atom_set_engine_clock,
		.get_memory_clock = &radeon_atom_get_memory_clock,
		.set_memory_clock = &radeon_atom_set_memory_clock,
		.get_pcie_lanes = &r600_get_pcie_lanes,
		.set_pcie_lanes = &r600_set_pcie_lanes,
		.set_clock_gating = NULL,
		.set_uvd_clocks = &si_set_uvd_clocks,
		.get_temperature = &si_get_temp,
	},
	.dpm = {
		.init = &si_dpm_init,
		.setup_asic = &si_dpm_setup_asic,
		.enable = &si_dpm_enable,
		.disable = &si_dpm_disable,
		.pre_set_power_state = &si_dpm_pre_set_power_state,
		.set_power_state = &si_dpm_set_power_state,
		.post_set_power_state = &si_dpm_post_set_power_state,
		.display_configuration_changed = &si_dpm_display_configuration_changed,
		.fini = &si_dpm_fini,
		.get_sclk = &ni_dpm_get_sclk,
		.get_mclk = &ni_dpm_get_mclk,
		.print_power_state = &ni_dpm_print_power_state,
		.debugfs_print_current_performance_level = &si_dpm_debugfs_print_current_performance_level,
		.force_performance_level = &si_dpm_force_performance_level,
		.vblank_too_short = &ni_dpm_vblank_too_short,
	},
	.pflip = {
		.pre_page_flip = &evergreen_pre_page_flip,
		.page_flip = &evergreen_page_flip,
		.post_page_flip = &evergreen_post_page_flip,
	},
};

static struct radeon_asic_ring ci_gfx_ring = {
	.ib_execute = &cik_ring_ib_execute,
	.ib_parse = &cik_ib_parse,
	.emit_fence = &cik_fence_gfx_ring_emit,
	.emit_semaphore = &cik_semaphore_ring_emit,
	.cs_parse = NULL,
	.ring_test = &cik_ring_test,
	.ib_test = &cik_ib_test,
	.is_lockup = &cik_gfx_is_lockup,
	.vm_flush = &cik_vm_flush,
	.get_rptr = &radeon_ring_generic_get_rptr,
	.get_wptr = &radeon_ring_generic_get_wptr,
	.set_wptr = &radeon_ring_generic_set_wptr,
};

static struct radeon_asic_ring ci_cp_ring = {
	.ib_execute = &cik_ring_ib_execute,
	.ib_parse = &cik_ib_parse,
	.emit_fence = &cik_fence_compute_ring_emit,
	.emit_semaphore = &cik_semaphore_ring_emit,
	.cs_parse = NULL,
	.ring_test = &cik_ring_test,
	.ib_test = &cik_ib_test,
	.is_lockup = &cik_gfx_is_lockup,
	.vm_flush = &cik_vm_flush,
	.get_rptr = &cik_compute_ring_get_rptr,
	.get_wptr = &cik_compute_ring_get_wptr,
	.set_wptr = &cik_compute_ring_set_wptr,
};

static struct radeon_asic_ring ci_dma_ring = {
	.ib_execute = &cik_sdma_ring_ib_execute,
	.ib_parse = &cik_ib_parse,
	.emit_fence = &cik_sdma_fence_ring_emit,
	.emit_semaphore = &cik_sdma_semaphore_ring_emit,
	.cs_parse = NULL,
	.ring_test = &cik_sdma_ring_test,
	.ib_test = &cik_sdma_ib_test,
	.is_lockup = &cik_sdma_is_lockup,
	.vm_flush = &cik_dma_vm_flush,
	.get_rptr = &r600_dma_get_rptr,
	.get_wptr = &r600_dma_get_wptr,
	.set_wptr = &r600_dma_set_wptr,
};

static struct radeon_asic ci_asic = {
	.init = &cik_init,
	.fini = &cik_fini,
	.suspend = &cik_suspend,
	.resume = &cik_resume,
	.asic_reset = &cik_asic_reset,
	.vga_set_state = &r600_vga_set_state,
	.ioctl_wait_idle = NULL,
	.gui_idle = &r600_gui_idle,
	.mc_wait_for_idle = &evergreen_mc_wait_for_idle,
	.get_xclk = &cik_get_xclk,
	.get_gpu_clock_counter = &cik_get_gpu_clock_counter,
	.gart = {
		.tlb_flush = &cik_pcie_gart_tlb_flush,
		.set_page = &rs600_gart_set_page,
	},
	.vm = {
		.init = &cik_vm_init,
		.fini = &cik_vm_fini,
		.set_page = &cik_sdma_vm_set_page,
	},
	.ring = {
		[RADEON_RING_TYPE_GFX_INDEX] = &ci_gfx_ring,
		[CAYMAN_RING_TYPE_CP1_INDEX] = &ci_cp_ring,
		[CAYMAN_RING_TYPE_CP2_INDEX] = &ci_cp_ring,
		[R600_RING_TYPE_DMA_INDEX] = &ci_dma_ring,
		[CAYMAN_RING_TYPE_DMA1_INDEX] = &ci_dma_ring,
		[R600_RING_TYPE_UVD_INDEX] = &cayman_uvd_ring,
	},
	.irq = {
		.set = &cik_irq_set,
		.process = &cik_irq_process,
	},
	.display = {
		.bandwidth_update = &dce8_bandwidth_update,
		.get_vblank_counter = &evergreen_get_vblank_counter,
		.wait_for_vblank = &dce4_wait_for_vblank,
<<<<<<< HEAD
=======
		.set_backlight_level = &atombios_set_backlight_level,
		.get_backlight_level = &atombios_get_backlight_level,
>>>>>>> d8ec26d7
		.hdmi_enable = &evergreen_hdmi_enable,
		.hdmi_setmode = &evergreen_hdmi_setmode,
	},
	.copy = {
		.blit = &cik_copy_cpdma,
		.blit_ring_index = RADEON_RING_TYPE_GFX_INDEX,
		.dma = &cik_copy_dma,
		.dma_ring_index = R600_RING_TYPE_DMA_INDEX,
		.copy = &cik_copy_dma,
		.copy_ring_index = R600_RING_TYPE_DMA_INDEX,
	},
	.surface = {
		.set_reg = r600_set_surface_reg,
		.clear_reg = r600_clear_surface_reg,
	},
	.hpd = {
		.init = &evergreen_hpd_init,
		.fini = &evergreen_hpd_fini,
		.sense = &evergreen_hpd_sense,
		.set_polarity = &evergreen_hpd_set_polarity,
	},
	.pm = {
		.misc = &evergreen_pm_misc,
		.prepare = &evergreen_pm_prepare,
		.finish = &evergreen_pm_finish,
		.init_profile = &sumo_pm_init_profile,
		.get_dynpm_state = &r600_pm_get_dynpm_state,
		.get_engine_clock = &radeon_atom_get_engine_clock,
		.set_engine_clock = &radeon_atom_set_engine_clock,
		.get_memory_clock = &radeon_atom_get_memory_clock,
		.set_memory_clock = &radeon_atom_set_memory_clock,
		.get_pcie_lanes = NULL,
		.set_pcie_lanes = NULL,
		.set_clock_gating = NULL,
		.set_uvd_clocks = &cik_set_uvd_clocks,
		.get_temperature = &ci_get_temp,
	},
	.dpm = {
		.init = &ci_dpm_init,
		.setup_asic = &ci_dpm_setup_asic,
		.enable = &ci_dpm_enable,
		.disable = &ci_dpm_disable,
		.pre_set_power_state = &ci_dpm_pre_set_power_state,
		.set_power_state = &ci_dpm_set_power_state,
		.post_set_power_state = &ci_dpm_post_set_power_state,
		.display_configuration_changed = &ci_dpm_display_configuration_changed,
		.fini = &ci_dpm_fini,
		.get_sclk = &ci_dpm_get_sclk,
		.get_mclk = &ci_dpm_get_mclk,
		.print_power_state = &ci_dpm_print_power_state,
		.debugfs_print_current_performance_level = &ci_dpm_debugfs_print_current_performance_level,
		.force_performance_level = &ci_dpm_force_performance_level,
		.vblank_too_short = &ci_dpm_vblank_too_short,
		.powergate_uvd = &ci_dpm_powergate_uvd,
	},
	.pflip = {
		.pre_page_flip = &evergreen_pre_page_flip,
		.page_flip = &evergreen_page_flip,
		.post_page_flip = &evergreen_post_page_flip,
	},
};

static struct radeon_asic kv_asic = {
	.init = &cik_init,
	.fini = &cik_fini,
	.suspend = &cik_suspend,
	.resume = &cik_resume,
	.asic_reset = &cik_asic_reset,
	.vga_set_state = &r600_vga_set_state,
	.ioctl_wait_idle = NULL,
	.gui_idle = &r600_gui_idle,
	.mc_wait_for_idle = &evergreen_mc_wait_for_idle,
	.get_xclk = &cik_get_xclk,
	.get_gpu_clock_counter = &cik_get_gpu_clock_counter,
	.gart = {
		.tlb_flush = &cik_pcie_gart_tlb_flush,
		.set_page = &rs600_gart_set_page,
	},
	.vm = {
		.init = &cik_vm_init,
		.fini = &cik_vm_fini,
		.set_page = &cik_sdma_vm_set_page,
	},
	.ring = {
		[RADEON_RING_TYPE_GFX_INDEX] = &ci_gfx_ring,
		[CAYMAN_RING_TYPE_CP1_INDEX] = &ci_cp_ring,
		[CAYMAN_RING_TYPE_CP2_INDEX] = &ci_cp_ring,
		[R600_RING_TYPE_DMA_INDEX] = &ci_dma_ring,
		[CAYMAN_RING_TYPE_DMA1_INDEX] = &ci_dma_ring,
		[R600_RING_TYPE_UVD_INDEX] = &cayman_uvd_ring,
	},
	.irq = {
		.set = &cik_irq_set,
		.process = &cik_irq_process,
	},
	.display = {
		.bandwidth_update = &dce8_bandwidth_update,
		.get_vblank_counter = &evergreen_get_vblank_counter,
		.wait_for_vblank = &dce4_wait_for_vblank,
<<<<<<< HEAD
=======
		.set_backlight_level = &atombios_set_backlight_level,
		.get_backlight_level = &atombios_get_backlight_level,
>>>>>>> d8ec26d7
		.hdmi_enable = &evergreen_hdmi_enable,
		.hdmi_setmode = &evergreen_hdmi_setmode,
	},
	.copy = {
		.blit = &cik_copy_cpdma,
		.blit_ring_index = RADEON_RING_TYPE_GFX_INDEX,
		.dma = &cik_copy_dma,
		.dma_ring_index = R600_RING_TYPE_DMA_INDEX,
		.copy = &cik_copy_dma,
		.copy_ring_index = R600_RING_TYPE_DMA_INDEX,
	},
	.surface = {
		.set_reg = r600_set_surface_reg,
		.clear_reg = r600_clear_surface_reg,
	},
	.hpd = {
		.init = &evergreen_hpd_init,
		.fini = &evergreen_hpd_fini,
		.sense = &evergreen_hpd_sense,
		.set_polarity = &evergreen_hpd_set_polarity,
	},
	.pm = {
		.misc = &evergreen_pm_misc,
		.prepare = &evergreen_pm_prepare,
		.finish = &evergreen_pm_finish,
		.init_profile = &sumo_pm_init_profile,
		.get_dynpm_state = &r600_pm_get_dynpm_state,
		.get_engine_clock = &radeon_atom_get_engine_clock,
		.set_engine_clock = &radeon_atom_set_engine_clock,
		.get_memory_clock = &radeon_atom_get_memory_clock,
		.set_memory_clock = &radeon_atom_set_memory_clock,
		.get_pcie_lanes = NULL,
		.set_pcie_lanes = NULL,
		.set_clock_gating = NULL,
		.set_uvd_clocks = &cik_set_uvd_clocks,
		.get_temperature = &kv_get_temp,
	},
	.dpm = {
		.init = &kv_dpm_init,
		.setup_asic = &kv_dpm_setup_asic,
		.enable = &kv_dpm_enable,
		.disable = &kv_dpm_disable,
		.pre_set_power_state = &kv_dpm_pre_set_power_state,
		.set_power_state = &kv_dpm_set_power_state,
		.post_set_power_state = &kv_dpm_post_set_power_state,
		.display_configuration_changed = &kv_dpm_display_configuration_changed,
		.fini = &kv_dpm_fini,
		.get_sclk = &kv_dpm_get_sclk,
		.get_mclk = &kv_dpm_get_mclk,
		.print_power_state = &kv_dpm_print_power_state,
		.debugfs_print_current_performance_level = &kv_dpm_debugfs_print_current_performance_level,
		.force_performance_level = &kv_dpm_force_performance_level,
		.powergate_uvd = &kv_dpm_powergate_uvd,
		.enable_bapm = &kv_dpm_enable_bapm,
	},
	.pflip = {
		.pre_page_flip = &evergreen_pre_page_flip,
		.page_flip = &evergreen_page_flip,
		.post_page_flip = &evergreen_post_page_flip,
	},
};

/**
 * radeon_asic_init - register asic specific callbacks
 *
 * @rdev: radeon device pointer
 *
 * Registers the appropriate asic specific callbacks for each
 * chip family.  Also sets other asics specific info like the number
 * of crtcs and the register aperture accessors (all asics).
 * Returns 0 for success.
 */
int radeon_asic_init(struct radeon_device *rdev)
{
	radeon_register_accessor_init(rdev);

	/* set the number of crtcs */
	if (rdev->flags & RADEON_SINGLE_CRTC)
		rdev->num_crtc = 1;
	else
		rdev->num_crtc = 2;

	rdev->has_uvd = false;

	switch (rdev->family) {
	case CHIP_R100:
	case CHIP_RV100:
	case CHIP_RS100:
	case CHIP_RV200:
	case CHIP_RS200:
		rdev->asic = &r100_asic;
		break;
	case CHIP_R200:
	case CHIP_RV250:
	case CHIP_RS300:
	case CHIP_RV280:
		rdev->asic = &r200_asic;
		break;
	case CHIP_R300:
	case CHIP_R350:
	case CHIP_RV350:
	case CHIP_RV380:
		if (rdev->flags & RADEON_IS_PCIE)
			rdev->asic = &r300_asic_pcie;
		else
			rdev->asic = &r300_asic;
		break;
	case CHIP_R420:
	case CHIP_R423:
	case CHIP_RV410:
		rdev->asic = &r420_asic;
		/* handle macs */
		if (rdev->bios == NULL) {
			rdev->asic->pm.get_engine_clock = &radeon_legacy_get_engine_clock;
			rdev->asic->pm.set_engine_clock = &radeon_legacy_set_engine_clock;
			rdev->asic->pm.get_memory_clock = &radeon_legacy_get_memory_clock;
			rdev->asic->pm.set_memory_clock = NULL;
			rdev->asic->display.set_backlight_level = &radeon_legacy_set_backlight_level;
		}
		break;
	case CHIP_RS400:
	case CHIP_RS480:
		rdev->asic = &rs400_asic;
		break;
	case CHIP_RS600:
		rdev->asic = &rs600_asic;
		break;
	case CHIP_RS690:
	case CHIP_RS740:
		rdev->asic = &rs690_asic;
		break;
	case CHIP_RV515:
		rdev->asic = &rv515_asic;
		break;
	case CHIP_R520:
	case CHIP_RV530:
	case CHIP_RV560:
	case CHIP_RV570:
	case CHIP_R580:
		rdev->asic = &r520_asic;
		break;
	case CHIP_R600:
		rdev->asic = &r600_asic;
		break;
	case CHIP_RV610:
	case CHIP_RV630:
	case CHIP_RV620:
	case CHIP_RV635:
	case CHIP_RV670:
		rdev->asic = &rv6xx_asic;
		rdev->has_uvd = true;
		break;
	case CHIP_RS780:
	case CHIP_RS880:
		rdev->asic = &rs780_asic;
		rdev->has_uvd = true;
		break;
	case CHIP_RV770:
	case CHIP_RV730:
	case CHIP_RV710:
	case CHIP_RV740:
		rdev->asic = &rv770_asic;
		rdev->has_uvd = true;
		break;
	case CHIP_CEDAR:
	case CHIP_REDWOOD:
	case CHIP_JUNIPER:
	case CHIP_CYPRESS:
	case CHIP_HEMLOCK:
		/* set num crtcs */
		if (rdev->family == CHIP_CEDAR)
			rdev->num_crtc = 4;
		else
			rdev->num_crtc = 6;
		rdev->asic = &evergreen_asic;
		rdev->has_uvd = true;
		break;
	case CHIP_PALM:
	case CHIP_SUMO:
	case CHIP_SUMO2:
		rdev->asic = &sumo_asic;
		rdev->has_uvd = true;
		break;
	case CHIP_BARTS:
	case CHIP_TURKS:
	case CHIP_CAICOS:
		/* set num crtcs */
		if (rdev->family == CHIP_CAICOS)
			rdev->num_crtc = 4;
		else
			rdev->num_crtc = 6;
		rdev->asic = &btc_asic;
		rdev->has_uvd = true;
		break;
	case CHIP_CAYMAN:
		rdev->asic = &cayman_asic;
		/* set num crtcs */
		rdev->num_crtc = 6;
		rdev->has_uvd = true;
		break;
	case CHIP_ARUBA:
		rdev->asic = &trinity_asic;
		/* set num crtcs */
		rdev->num_crtc = 4;
		rdev->has_uvd = true;
		break;
	case CHIP_TAHITI:
	case CHIP_PITCAIRN:
	case CHIP_VERDE:
	case CHIP_OLAND:
	case CHIP_HAINAN:
		rdev->asic = &si_asic;
		/* set num crtcs */
		if (rdev->family == CHIP_HAINAN)
			rdev->num_crtc = 0;
		else if (rdev->family == CHIP_OLAND)
			rdev->num_crtc = 2;
		else
			rdev->num_crtc = 6;
		if (rdev->family == CHIP_HAINAN)
			rdev->has_uvd = false;
		else
			rdev->has_uvd = true;
		switch (rdev->family) {
		case CHIP_TAHITI:
			rdev->cg_flags =
				RADEON_CG_SUPPORT_GFX_MGCG |
				RADEON_CG_SUPPORT_GFX_MGLS |
				/*RADEON_CG_SUPPORT_GFX_CGCG |*/
				RADEON_CG_SUPPORT_GFX_CGLS |
				RADEON_CG_SUPPORT_GFX_CGTS |
				RADEON_CG_SUPPORT_GFX_CP_LS |
				RADEON_CG_SUPPORT_MC_MGCG |
				RADEON_CG_SUPPORT_SDMA_MGCG |
				RADEON_CG_SUPPORT_BIF_LS |
				RADEON_CG_SUPPORT_VCE_MGCG |
				RADEON_CG_SUPPORT_UVD_MGCG |
				RADEON_CG_SUPPORT_HDP_LS |
				RADEON_CG_SUPPORT_HDP_MGCG;
			rdev->pg_flags = 0;
			break;
		case CHIP_PITCAIRN:
			rdev->cg_flags =
				RADEON_CG_SUPPORT_GFX_MGCG |
				RADEON_CG_SUPPORT_GFX_MGLS |
				/*RADEON_CG_SUPPORT_GFX_CGCG |*/
				RADEON_CG_SUPPORT_GFX_CGLS |
				RADEON_CG_SUPPORT_GFX_CGTS |
				RADEON_CG_SUPPORT_GFX_CP_LS |
				RADEON_CG_SUPPORT_GFX_RLC_LS |
				RADEON_CG_SUPPORT_MC_LS |
				RADEON_CG_SUPPORT_MC_MGCG |
				RADEON_CG_SUPPORT_SDMA_MGCG |
				RADEON_CG_SUPPORT_BIF_LS |
				RADEON_CG_SUPPORT_VCE_MGCG |
				RADEON_CG_SUPPORT_UVD_MGCG |
				RADEON_CG_SUPPORT_HDP_LS |
				RADEON_CG_SUPPORT_HDP_MGCG;
			rdev->pg_flags = 0;
			break;
		case CHIP_VERDE:
			rdev->cg_flags =
				RADEON_CG_SUPPORT_GFX_MGCG |
				RADEON_CG_SUPPORT_GFX_MGLS |
				/*RADEON_CG_SUPPORT_GFX_CGCG |*/
				RADEON_CG_SUPPORT_GFX_CGLS |
				RADEON_CG_SUPPORT_GFX_CGTS |
				RADEON_CG_SUPPORT_GFX_CP_LS |
				RADEON_CG_SUPPORT_GFX_RLC_LS |
				RADEON_CG_SUPPORT_MC_LS |
				RADEON_CG_SUPPORT_MC_MGCG |
				RADEON_CG_SUPPORT_SDMA_MGCG |
				RADEON_CG_SUPPORT_BIF_LS |
				RADEON_CG_SUPPORT_VCE_MGCG |
				RADEON_CG_SUPPORT_UVD_MGCG |
				RADEON_CG_SUPPORT_HDP_LS |
				RADEON_CG_SUPPORT_HDP_MGCG;
			rdev->pg_flags = 0 |
				/*RADEON_PG_SUPPORT_GFX_PG | */
				RADEON_PG_SUPPORT_SDMA;
			break;
		case CHIP_OLAND:
			rdev->cg_flags =
				RADEON_CG_SUPPORT_GFX_MGCG |
				RADEON_CG_SUPPORT_GFX_MGLS |
				/*RADEON_CG_SUPPORT_GFX_CGCG |*/
				RADEON_CG_SUPPORT_GFX_CGLS |
				RADEON_CG_SUPPORT_GFX_CGTS |
				RADEON_CG_SUPPORT_GFX_CP_LS |
				RADEON_CG_SUPPORT_GFX_RLC_LS |
				RADEON_CG_SUPPORT_MC_LS |
				RADEON_CG_SUPPORT_MC_MGCG |
				RADEON_CG_SUPPORT_SDMA_MGCG |
				RADEON_CG_SUPPORT_BIF_LS |
				RADEON_CG_SUPPORT_UVD_MGCG |
				RADEON_CG_SUPPORT_HDP_LS |
				RADEON_CG_SUPPORT_HDP_MGCG;
			rdev->pg_flags = 0;
			break;
		case CHIP_HAINAN:
			rdev->cg_flags =
				RADEON_CG_SUPPORT_GFX_MGCG |
				RADEON_CG_SUPPORT_GFX_MGLS |
				/*RADEON_CG_SUPPORT_GFX_CGCG |*/
				RADEON_CG_SUPPORT_GFX_CGLS |
				RADEON_CG_SUPPORT_GFX_CGTS |
				RADEON_CG_SUPPORT_GFX_CP_LS |
				RADEON_CG_SUPPORT_GFX_RLC_LS |
				RADEON_CG_SUPPORT_MC_LS |
				RADEON_CG_SUPPORT_MC_MGCG |
				RADEON_CG_SUPPORT_SDMA_MGCG |
				RADEON_CG_SUPPORT_BIF_LS |
				RADEON_CG_SUPPORT_HDP_LS |
				RADEON_CG_SUPPORT_HDP_MGCG;
			rdev->pg_flags = 0;
			break;
		default:
			rdev->cg_flags = 0;
			rdev->pg_flags = 0;
			break;
		}
		break;
	case CHIP_BONAIRE:
	case CHIP_HAWAII:
		rdev->asic = &ci_asic;
		rdev->num_crtc = 6;
		rdev->has_uvd = true;
<<<<<<< HEAD
		rdev->cg_flags =
			RADEON_CG_SUPPORT_GFX_MGCG |
			RADEON_CG_SUPPORT_GFX_MGLS |
			/*RADEON_CG_SUPPORT_GFX_CGCG |*/
			RADEON_CG_SUPPORT_GFX_CGLS |
			RADEON_CG_SUPPORT_GFX_CGTS |
			RADEON_CG_SUPPORT_GFX_CGTS_LS |
			RADEON_CG_SUPPORT_GFX_CP_LS |
			RADEON_CG_SUPPORT_MC_LS |
			RADEON_CG_SUPPORT_MC_MGCG |
			RADEON_CG_SUPPORT_SDMA_MGCG |
			RADEON_CG_SUPPORT_SDMA_LS |
			RADEON_CG_SUPPORT_BIF_LS |
			RADEON_CG_SUPPORT_VCE_MGCG |
			RADEON_CG_SUPPORT_UVD_MGCG |
			RADEON_CG_SUPPORT_HDP_LS |
			RADEON_CG_SUPPORT_HDP_MGCG;
		rdev->pg_flags = 0;
=======
		if (rdev->family == CHIP_BONAIRE) {
			rdev->cg_flags =
				RADEON_CG_SUPPORT_GFX_MGCG |
				RADEON_CG_SUPPORT_GFX_MGLS |
				/*RADEON_CG_SUPPORT_GFX_CGCG |*/
				RADEON_CG_SUPPORT_GFX_CGLS |
				RADEON_CG_SUPPORT_GFX_CGTS |
				RADEON_CG_SUPPORT_GFX_CGTS_LS |
				RADEON_CG_SUPPORT_GFX_CP_LS |
				RADEON_CG_SUPPORT_MC_LS |
				RADEON_CG_SUPPORT_MC_MGCG |
				RADEON_CG_SUPPORT_SDMA_MGCG |
				RADEON_CG_SUPPORT_SDMA_LS |
				RADEON_CG_SUPPORT_BIF_LS |
				RADEON_CG_SUPPORT_VCE_MGCG |
				RADEON_CG_SUPPORT_UVD_MGCG |
				RADEON_CG_SUPPORT_HDP_LS |
				RADEON_CG_SUPPORT_HDP_MGCG;
			rdev->pg_flags = 0;
		} else {
			rdev->cg_flags =
				RADEON_CG_SUPPORT_GFX_MGCG |
				RADEON_CG_SUPPORT_GFX_MGLS |
				/*RADEON_CG_SUPPORT_GFX_CGCG |*/
				RADEON_CG_SUPPORT_GFX_CGLS |
				RADEON_CG_SUPPORT_GFX_CGTS |
				RADEON_CG_SUPPORT_GFX_CP_LS |
				RADEON_CG_SUPPORT_MC_LS |
				RADEON_CG_SUPPORT_MC_MGCG |
				RADEON_CG_SUPPORT_SDMA_MGCG |
				RADEON_CG_SUPPORT_SDMA_LS |
				RADEON_CG_SUPPORT_BIF_LS |
				RADEON_CG_SUPPORT_VCE_MGCG |
				RADEON_CG_SUPPORT_UVD_MGCG |
				RADEON_CG_SUPPORT_HDP_LS |
				RADEON_CG_SUPPORT_HDP_MGCG;
			rdev->pg_flags = 0;
		}
>>>>>>> d8ec26d7
		break;
	case CHIP_KAVERI:
	case CHIP_KABINI:
		rdev->asic = &kv_asic;
		/* set num crtcs */
		if (rdev->family == CHIP_KAVERI) {
			rdev->num_crtc = 4;
			rdev->cg_flags =
				RADEON_CG_SUPPORT_GFX_MGCG |
				RADEON_CG_SUPPORT_GFX_MGLS |
				/*RADEON_CG_SUPPORT_GFX_CGCG |*/
				RADEON_CG_SUPPORT_GFX_CGLS |
				RADEON_CG_SUPPORT_GFX_CGTS |
				RADEON_CG_SUPPORT_GFX_CGTS_LS |
				RADEON_CG_SUPPORT_GFX_CP_LS |
				RADEON_CG_SUPPORT_SDMA_MGCG |
				RADEON_CG_SUPPORT_SDMA_LS |
				RADEON_CG_SUPPORT_BIF_LS |
				RADEON_CG_SUPPORT_VCE_MGCG |
				RADEON_CG_SUPPORT_UVD_MGCG |
				RADEON_CG_SUPPORT_HDP_LS |
				RADEON_CG_SUPPORT_HDP_MGCG;
			rdev->pg_flags = 0;
				/*RADEON_PG_SUPPORT_GFX_PG |
				RADEON_PG_SUPPORT_GFX_SMG |
				RADEON_PG_SUPPORT_GFX_DMG |
				RADEON_PG_SUPPORT_UVD |
				RADEON_PG_SUPPORT_VCE |
				RADEON_PG_SUPPORT_CP |
				RADEON_PG_SUPPORT_GDS |
				RADEON_PG_SUPPORT_RLC_SMU_HS |
				RADEON_PG_SUPPORT_ACP |
				RADEON_PG_SUPPORT_SAMU;*/
		} else {
			rdev->num_crtc = 2;
			rdev->cg_flags =
				RADEON_CG_SUPPORT_GFX_MGCG |
				RADEON_CG_SUPPORT_GFX_MGLS |
				/*RADEON_CG_SUPPORT_GFX_CGCG |*/
				RADEON_CG_SUPPORT_GFX_CGLS |
				RADEON_CG_SUPPORT_GFX_CGTS |
				RADEON_CG_SUPPORT_GFX_CGTS_LS |
				RADEON_CG_SUPPORT_GFX_CP_LS |
				RADEON_CG_SUPPORT_SDMA_MGCG |
				RADEON_CG_SUPPORT_SDMA_LS |
				RADEON_CG_SUPPORT_BIF_LS |
				RADEON_CG_SUPPORT_VCE_MGCG |
				RADEON_CG_SUPPORT_UVD_MGCG |
				RADEON_CG_SUPPORT_HDP_LS |
				RADEON_CG_SUPPORT_HDP_MGCG;
			rdev->pg_flags = 0;
				/*RADEON_PG_SUPPORT_GFX_PG |
				RADEON_PG_SUPPORT_GFX_SMG |
				RADEON_PG_SUPPORT_UVD |
				RADEON_PG_SUPPORT_VCE |
				RADEON_PG_SUPPORT_CP |
				RADEON_PG_SUPPORT_GDS |
				RADEON_PG_SUPPORT_RLC_SMU_HS |
				RADEON_PG_SUPPORT_SAMU;*/
		}
		rdev->has_uvd = true;
		break;
	default:
		/* FIXME: not supported yet */
		return -EINVAL;
	}

	if (rdev->flags & RADEON_IS_IGP) {
		rdev->asic->pm.get_memory_clock = NULL;
		rdev->asic->pm.set_memory_clock = NULL;
	}

	return 0;
}
<|MERGE_RESOLUTION|>--- conflicted
+++ resolved
@@ -2015,11 +2015,8 @@
 		.bandwidth_update = &dce8_bandwidth_update,
 		.get_vblank_counter = &evergreen_get_vblank_counter,
 		.wait_for_vblank = &dce4_wait_for_vblank,
-<<<<<<< HEAD
-=======
 		.set_backlight_level = &atombios_set_backlight_level,
 		.get_backlight_level = &atombios_get_backlight_level,
->>>>>>> d8ec26d7
 		.hdmi_enable = &evergreen_hdmi_enable,
 		.hdmi_setmode = &evergreen_hdmi_setmode,
 	},
@@ -2119,11 +2116,8 @@
 		.bandwidth_update = &dce8_bandwidth_update,
 		.get_vblank_counter = &evergreen_get_vblank_counter,
 		.wait_for_vblank = &dce4_wait_for_vblank,
-<<<<<<< HEAD
-=======
 		.set_backlight_level = &atombios_set_backlight_level,
 		.get_backlight_level = &atombios_get_backlight_level,
->>>>>>> d8ec26d7
 		.hdmi_enable = &evergreen_hdmi_enable,
 		.hdmi_setmode = &evergreen_hdmi_setmode,
 	},
@@ -2451,26 +2445,6 @@
 		rdev->asic = &ci_asic;
 		rdev->num_crtc = 6;
 		rdev->has_uvd = true;
-<<<<<<< HEAD
-		rdev->cg_flags =
-			RADEON_CG_SUPPORT_GFX_MGCG |
-			RADEON_CG_SUPPORT_GFX_MGLS |
-			/*RADEON_CG_SUPPORT_GFX_CGCG |*/
-			RADEON_CG_SUPPORT_GFX_CGLS |
-			RADEON_CG_SUPPORT_GFX_CGTS |
-			RADEON_CG_SUPPORT_GFX_CGTS_LS |
-			RADEON_CG_SUPPORT_GFX_CP_LS |
-			RADEON_CG_SUPPORT_MC_LS |
-			RADEON_CG_SUPPORT_MC_MGCG |
-			RADEON_CG_SUPPORT_SDMA_MGCG |
-			RADEON_CG_SUPPORT_SDMA_LS |
-			RADEON_CG_SUPPORT_BIF_LS |
-			RADEON_CG_SUPPORT_VCE_MGCG |
-			RADEON_CG_SUPPORT_UVD_MGCG |
-			RADEON_CG_SUPPORT_HDP_LS |
-			RADEON_CG_SUPPORT_HDP_MGCG;
-		rdev->pg_flags = 0;
-=======
 		if (rdev->family == CHIP_BONAIRE) {
 			rdev->cg_flags =
 				RADEON_CG_SUPPORT_GFX_MGCG |
@@ -2509,7 +2483,6 @@
 				RADEON_CG_SUPPORT_HDP_MGCG;
 			rdev->pg_flags = 0;
 		}
->>>>>>> d8ec26d7
 		break;
 	case CHIP_KAVERI:
 	case CHIP_KABINI:
