--- conflicted
+++ resolved
@@ -3631,13 +3631,8 @@
 	}
 
 	if (timeout)
-<<<<<<< HEAD
-		queue_delayed_work(ata_wq, &ap->pio_task, timeout);
+		ata_queue_delayed_pio_task(ap, timeout);
 	else if (has_next)
-=======
-		ata_queue_delayed_pio_task(ap, timeout);
-	else if (!qc_completed)
->>>>>>> c19ba8af
 		goto fsm_start;
 }
 
@@ -3989,26 +3984,16 @@
 		ap->hsm_task_state = HSM_ST_LAST;
 		break;
 
-<<<<<<< HEAD
 	case ATA_PROT_PIO:
 		if (qc->tf.flags & ATA_TFLAG_POLLING)
 			ata_qc_set_polling(qc);
-=======
-	case ATA_PROT_PIO: /* load tf registers, initiate polling pio */
-		ata_qc_set_polling(qc);
+
 		ata_tf_to_host(ap, &qc->tf);
-		ap->hsm_task_state = HSM_ST;
-		ata_queue_pio_task(ap);
-		break;
->>>>>>> c19ba8af
-
-		ata_tf_to_host(ap, &qc->tf);
-<<<<<<< HEAD
 
 		if (qc->tf.flags & ATA_TFLAG_WRITE) {
 			/* PIO data out protocol */
 			ap->hsm_task_state = HSM_ST_FIRST;
-			queue_work(ata_wq, &ap->pio_task);
+			ata_queue_pio_task(ap);
 
 			/* always send first data block using
 			 * the ata_pio_task() codepath.
@@ -4018,16 +4003,13 @@
 			ap->hsm_task_state = HSM_ST;
 
 			if (qc->tf.flags & ATA_TFLAG_POLLING)
-				queue_work(ata_wq, &ap->pio_task);
+				ata_queue_pio_task(ap);
 
 			/* if polling, ata_pio_task() handles the rest.
 			 * otherwise, interrupt handler takes over from here.
 			 */
 		}
 
-=======
-		ata_queue_packet_task(ap);
->>>>>>> c19ba8af
 		break;
 
 	case ATA_PROT_ATAPI:
@@ -4036,16 +4018,13 @@
 			ata_qc_set_polling(qc);
 
 		ata_tf_to_host(ap, &qc->tf);
-<<<<<<< HEAD
+
 		ap->hsm_task_state = HSM_ST_FIRST;
 
 		/* send cdb by polling if no cdb interrupt */
 		if ((!(qc->dev->flags & ATA_DFLAG_CDB_INTR)) ||
 		    (qc->tf.flags & ATA_TFLAG_POLLING))
-			queue_work(ata_wq, &ap->pio_task);
-=======
-		ata_queue_packet_task(ap);
->>>>>>> c19ba8af
+			ata_queue_packet_task(ap);
 		break;
 
 	case ATA_PROT_ATAPI_DMA:
@@ -4053,15 +4032,11 @@
 
 		ap->ops->tf_load(ap, &qc->tf);	 /* load tf registers */
 		ap->ops->bmdma_setup(qc);	    /* set up bmdma */
-<<<<<<< HEAD
 		ap->hsm_task_state = HSM_ST_FIRST;
 
 		/* send cdb by polling if no cdb interrupt */
 		if (!(qc->dev->flags & ATA_DFLAG_CDB_INTR))
-			queue_work(ata_wq, &ap->pio_task);
-=======
-		ata_queue_packet_task(ap);
->>>>>>> c19ba8af
+			ata_queue_packet_task(ap);
 		break;
 
 	default:
@@ -4542,82 +4517,6 @@
 }
 
 /**
-<<<<<<< HEAD
-=======
- *	atapi_packet_task - Write CDB bytes to hardware
- *	@_data: Port to which ATAPI device is attached.
- *
- *	When device has indicated its readiness to accept
- *	a CDB, this function is called.  Send the CDB.
- *	If DMA is to be performed, exit immediately.
- *	Otherwise, we are in polling mode, so poll
- *	status under operation succeeds or fails.
- *
- *	LOCKING:
- *	Kernel thread context (may sleep)
- */
-
-static void atapi_packet_task(void *_data)
-{
-	struct ata_port *ap = _data;
-	struct ata_queued_cmd *qc;
-	u8 status;
-
-	qc = ata_qc_from_tag(ap, ap->active_tag);
-	assert(qc != NULL);
-	assert(qc->flags & ATA_QCFLAG_ACTIVE);
-
-	/* sleep-wait for BSY to clear */
-	DPRINTK("busy wait\n");
-	if (ata_busy_sleep(ap, ATA_TMOUT_CDB_QUICK, ATA_TMOUT_CDB)) {
-		qc->err_mask |= AC_ERR_TIMEOUT;
-		goto err_out;
-	}
-
-	/* make sure DRQ is set */
-	status = ata_chk_status(ap);
-	if ((status & (ATA_BUSY | ATA_DRQ)) != ATA_DRQ) {
-		qc->err_mask |= AC_ERR_HSM;
-		goto err_out;
-	}
-
-	/* send SCSI cdb */
-	DPRINTK("send cdb\n");
-	assert(ap->cdb_len >= 12);
-
-	if (qc->tf.protocol == ATA_PROT_ATAPI_DMA ||
-	    qc->tf.protocol == ATA_PROT_ATAPI_NODATA) {
-		unsigned long flags;
-
-		/* Once we're done issuing command and kicking bmdma,
-		 * irq handler takes over.  To not lose irq, we need
-		 * to clear NOINTR flag before sending cdb, but
-		 * interrupt handler shouldn't be invoked before we're
-		 * finished.  Hence, the following locking.
-		 */
-		spin_lock_irqsave(&ap->host_set->lock, flags);
-		ap->flags &= ~ATA_FLAG_NOINTR;
-		ata_data_xfer(ap, qc->cdb, ap->cdb_len, 1);
-		if (qc->tf.protocol == ATA_PROT_ATAPI_DMA)
-			ap->ops->bmdma_start(qc);	/* initiate bmdma */
-		spin_unlock_irqrestore(&ap->host_set->lock, flags);
-	} else {
-		ata_data_xfer(ap, qc->cdb, ap->cdb_len, 1);
-
-		/* PIO commands are handled by polling */
-		ap->hsm_task_state = HSM_ST;
-		ata_queue_pio_task(ap);
-	}
-
-	return;
-
-err_out:
-	ata_poll_qc_complete(qc);
-}
-
-
-/**
->>>>>>> c19ba8af
  *	ata_port_start - Set port up for dma.
  *	@ap: Port to initialize
  *
