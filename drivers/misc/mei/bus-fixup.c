/*
 *
 * Intel Management Engine Interface (Intel MEI) Linux driver
 * Copyright (c) 2003-2013, Intel Corporation.
 *
 * This program is free software; you can redistribute it and/or modify it
 * under the terms and conditions of the GNU General Public License,
 * version 2, as published by the Free Software Foundation.
 *
 * This program is distributed in the hope it will be useful, but WITHOUT
 * ANY WARRANTY; without even the implied warranty of MERCHANTABILITY or
 * FITNESS FOR A PARTICULAR PURPOSE.  See the GNU General Public License for
 * more details.
 *
 */

#include <linux/kernel.h>
#include <linux/sched.h>
#include <linux/module.h>
#include <linux/moduleparam.h>
#include <linux/device.h>
#include <linux/slab.h>
#include <linux/uuid.h>

#include <linux/mei_cl_bus.h>

#include "mei_dev.h"
#include "client.h"

#define MEI_UUID_NFC_INFO UUID_LE(0xd2de1625, 0x382d, 0x417d, \
			0x48, 0xa4, 0xef, 0xab, 0xba, 0x8a, 0x12, 0x06)

static const uuid_le mei_nfc_info_guid = MEI_UUID_NFC_INFO;

#define MEI_UUID_NFC_HCI UUID_LE(0x0bb17a78, 0x2a8e, 0x4c50, \
			0x94, 0xd4, 0x50, 0x26, 0x67, 0x23, 0x77, 0x5c)

#define MEI_UUID_WD UUID_LE(0x05B79A6F, 0x4628, 0x4D7F, \
			    0x89, 0x9D, 0xA9, 0x15, 0x14, 0xCB, 0x32, 0xAB)

#define MEI_UUID_MKHIF_FIX UUID_LE(0x55213584, 0x9a29, 0x4916, \
			0xba, 0xdf, 0xf, 0xb7, 0xed, 0x68, 0x2a, 0xeb)

#define MEI_UUID_ANY NULL_UUID_LE

/**
 * number_of_connections - determine whether an client be on the bus
 *    according number of connections
 *    We support only clients:
 *       1. with single connection
 *       2. and fixed clients (max_number_of_connections == 0)
 *
 * @cldev: me clients device
 */
static void number_of_connections(struct mei_cl_device *cldev)
{
	dev_dbg(&cldev->dev, "running hook %s\n", __func__);

	if (cldev->me_cl->props.max_number_of_connections > 1)
		cldev->do_match = 0;
}

/**
 * blacklist - blacklist a client from the bus
 *
 * @cldev: me clients device
 */
static void blacklist(struct mei_cl_device *cldev)
{
	dev_dbg(&cldev->dev, "running hook %s\n", __func__);

	cldev->do_match = 0;
}

#define OSTYPE_LINUX    2
struct mei_os_ver {
	__le16 build;
	__le16 reserved1;
	u8  os_type;
	u8  major;
	u8  minor;
	u8  reserved2;
} __packed;

#define MKHI_FEATURE_PTT 0x10

struct mkhi_rule_id {
	__le16 rule_type;
	u8 feature_id;
	u8 reserved;
} __packed;

struct mkhi_fwcaps {
	struct mkhi_rule_id id;
	u8 len;
	u8 data[0];
} __packed;

#define MKHI_FWCAPS_GROUP_ID 0x3
#define MKHI_FWCAPS_SET_OS_VER_APP_RULE_CMD 6
struct mkhi_msg_hdr {
	u8  group_id;
	u8  command;
	u8  reserved;
	u8  result;
} __packed;

struct mkhi_msg {
	struct mkhi_msg_hdr hdr;
	u8 data[0];
} __packed;

static int mei_osver(struct mei_cl_device *cldev)
{
	int ret;
	const size_t size = sizeof(struct mkhi_msg_hdr) +
			    sizeof(struct mkhi_fwcaps) +
			    sizeof(struct mei_os_ver);
	size_t length = 8;
	char buf[size];
	struct mkhi_msg *req;
	struct mkhi_fwcaps *fwcaps;
	struct mei_os_ver *os_ver;
	unsigned int mode = MEI_CL_IO_TX_BLOCKING | MEI_CL_IO_TX_INTERNAL;

	memset(buf, 0, size);

	req = (struct mkhi_msg *)buf;
	req->hdr.group_id = MKHI_FWCAPS_GROUP_ID;
	req->hdr.command = MKHI_FWCAPS_SET_OS_VER_APP_RULE_CMD;

	fwcaps = (struct mkhi_fwcaps *)req->data;

	fwcaps->id.rule_type = 0x0;
	fwcaps->id.feature_id = MKHI_FEATURE_PTT;
	fwcaps->len = sizeof(*os_ver);
	os_ver = (struct mei_os_ver *)fwcaps->data;
	os_ver->os_type = OSTYPE_LINUX;

	ret = __mei_cl_send(cldev->cl, buf, size, mode);
	if (ret < 0)
		return ret;

	ret = __mei_cl_recv(cldev->cl, buf, length, 0);
	if (ret < 0)
		return ret;

	return 0;
}

static void mei_mkhi_fix(struct mei_cl_device *cldev)
{
	int ret;

	if (!cldev->bus->hbm_f_os_supported)
		return;

	ret = mei_cldev_enable(cldev);
	if (ret)
		return;

	ret = mei_osver(cldev);
	if (ret)
		dev_err(&cldev->dev, "OS version command failed %d\n", ret);

	mei_cldev_disable(cldev);
}

/**
 * mei_wd - wd client on the bus, change protocol version
 *   as the API has changed.
 *
 * @cldev: me clients device
 */
#if IS_ENABLED(CONFIG_INTEL_MEI_ME)
#include <linux/pci.h>
#include "hw-me-regs.h"
static void mei_wd(struct mei_cl_device *cldev)
{
	struct pci_dev *pdev = to_pci_dev(cldev->dev.parent);

	dev_dbg(&cldev->dev, "running hook %s\n", __func__);
	if (pdev->device == MEI_DEV_ID_WPT_LP ||
	    pdev->device == MEI_DEV_ID_SPT ||
	    pdev->device == MEI_DEV_ID_SPT_H)
		cldev->me_cl->props.protocol_version = 0x2;

	cldev->do_match = 1;
}
#else
static inline void mei_wd(struct mei_cl_device *cldev) {}
#endif /* CONFIG_INTEL_MEI_ME */

struct mei_nfc_cmd {
	u8 command;
	u8 status;
	u16 req_id;
	u32 reserved;
	u16 data_size;
	u8 sub_command;
	u8 data[];
} __packed;

struct mei_nfc_reply {
	u8 command;
	u8 status;
	u16 req_id;
	u32 reserved;
	u16 data_size;
	u8 sub_command;
	u8 reply_status;
	u8 data[];
} __packed;

struct mei_nfc_if_version {
	u8 radio_version_sw[3];
	u8 reserved[3];
	u8 radio_version_hw[3];
	u8 i2c_addr;
	u8 fw_ivn;
	u8 vendor_id;
	u8 radio_type;
} __packed;


#define MEI_NFC_CMD_MAINTENANCE 0x00
#define MEI_NFC_SUBCMD_IF_VERSION 0x01

/* Vendors */
#define MEI_NFC_VENDOR_INSIDE 0x00
#define MEI_NFC_VENDOR_NXP    0x01

/* Radio types */
#define MEI_NFC_VENDOR_INSIDE_UREAD 0x00
#define MEI_NFC_VENDOR_NXP_PN544    0x01

/**
 * mei_nfc_if_version - get NFC interface version
 *
 * @cl: host client (nfc info)
 * @ver: NFC interface version to be filled in
 *
 * Return: 0 on success; < 0 otherwise
 */
static int mei_nfc_if_version(struct mei_cl *cl,
			      struct mei_nfc_if_version *ver)
{
	struct mei_device *bus;
	struct mei_nfc_cmd cmd = {
		.command = MEI_NFC_CMD_MAINTENANCE,
		.data_size = 1,
		.sub_command = MEI_NFC_SUBCMD_IF_VERSION,
	};
	struct mei_nfc_reply *reply = NULL;
	size_t if_version_length;
	int bytes_recv, ret;

	bus = cl->dev;

	WARN_ON(mutex_is_locked(&bus->device_lock));

	ret = __mei_cl_send(cl, (u8 *)&cmd, sizeof(struct mei_nfc_cmd),
			    MEI_CL_IO_TX_BLOCKING);
	if (ret < 0) {
		dev_err(bus->dev, "Could not send IF version cmd\n");
		return ret;
	}

	/* to be sure on the stack we alloc memory */
	if_version_length = sizeof(struct mei_nfc_reply) +
		sizeof(struct mei_nfc_if_version);

	reply = kzalloc(if_version_length, GFP_KERNEL);
	if (!reply)
		return -ENOMEM;

	ret = 0;
<<<<<<< HEAD
	bytes_recv = __mei_cl_recv(cl, (u8 *)reply, if_version_length);
=======
	bytes_recv = __mei_cl_recv(cl, (u8 *)reply, if_version_length, 0);
>>>>>>> c470abd4
	if (bytes_recv < if_version_length) {
		dev_err(bus->dev, "Could not read IF version\n");
		ret = -EIO;
		goto err;
	}

	memcpy(ver, reply->data, sizeof(struct mei_nfc_if_version));

	dev_info(bus->dev, "NFC MEI VERSION: IVN 0x%x Vendor ID 0x%x Type 0x%x\n",
		ver->fw_ivn, ver->vendor_id, ver->radio_type);

err:
	kfree(reply);
	return ret;
}

/**
 * mei_nfc_radio_name - derive nfc radio name from the interface version
 *
 * @ver: NFC radio version
 *
 * Return: radio name string
 */
static const char *mei_nfc_radio_name(struct mei_nfc_if_version *ver)
{

	if (ver->vendor_id == MEI_NFC_VENDOR_INSIDE) {
		if (ver->radio_type == MEI_NFC_VENDOR_INSIDE_UREAD)
			return "microread";
	}

	if (ver->vendor_id == MEI_NFC_VENDOR_NXP) {
		if (ver->radio_type == MEI_NFC_VENDOR_NXP_PN544)
			return "pn544";
	}

	return NULL;
}

/**
 * mei_nfc - The nfc fixup function. The function retrieves nfc radio
 *    name and set is as device attribute so we can load
 *    the proper device driver for it
 *
 * @cldev: me client device (nfc)
 */
static void mei_nfc(struct mei_cl_device *cldev)
{
	struct mei_device *bus;
	struct mei_cl *cl;
	struct mei_me_client *me_cl = NULL;
	struct mei_nfc_if_version ver;
	const char *radio_name = NULL;
	int ret;

	bus = cldev->bus;

	dev_dbg(&cldev->dev, "running hook %s\n", __func__);

	mutex_lock(&bus->device_lock);
	/* we need to connect to INFO GUID */
	cl = mei_cl_alloc_linked(bus);
	if (IS_ERR(cl)) {
		ret = PTR_ERR(cl);
		cl = NULL;
		dev_err(bus->dev, "nfc hook alloc failed %d\n", ret);
		goto out;
	}

	me_cl = mei_me_cl_by_uuid(bus, &mei_nfc_info_guid);
	if (!me_cl) {
		ret = -ENOTTY;
		dev_err(bus->dev, "Cannot find nfc info %d\n", ret);
		goto out;
	}

	ret = mei_cl_connect(cl, me_cl, NULL);
	if (ret < 0) {
		dev_err(&cldev->dev, "Can't connect to the NFC INFO ME ret = %d\n",
			ret);
		goto out;
	}

	mutex_unlock(&bus->device_lock);

	ret = mei_nfc_if_version(cl, &ver);
	if (ret)
		goto disconnect;

	radio_name = mei_nfc_radio_name(&ver);

	if (!radio_name) {
		ret = -ENOENT;
		dev_err(&cldev->dev, "Can't get the NFC interface version ret = %d\n",
			ret);
		goto disconnect;
	}

	dev_dbg(bus->dev, "nfc radio %s\n", radio_name);
	strlcpy(cldev->name, radio_name, sizeof(cldev->name));

disconnect:
	mutex_lock(&bus->device_lock);
	if (mei_cl_disconnect(cl) < 0)
		dev_err(bus->dev, "Can't disconnect the NFC INFO ME\n");

	mei_cl_flush_queues(cl, NULL);

out:
	mei_cl_unlink(cl);
	mutex_unlock(&bus->device_lock);
	mei_me_cl_put(me_cl);
	kfree(cl);

	if (ret)
		cldev->do_match = 0;

	dev_dbg(bus->dev, "end of fixup match = %d\n", cldev->do_match);
}

#define MEI_FIXUP(_uuid, _hook) { _uuid, _hook }

static struct mei_fixup {

	const uuid_le uuid;
	void (*hook)(struct mei_cl_device *cldev);
} mei_fixups[] = {
	MEI_FIXUP(MEI_UUID_ANY, number_of_connections),
	MEI_FIXUP(MEI_UUID_NFC_INFO, blacklist),
	MEI_FIXUP(MEI_UUID_NFC_HCI, mei_nfc),
	MEI_FIXUP(MEI_UUID_WD, mei_wd),
	MEI_FIXUP(MEI_UUID_MKHIF_FIX, mei_mkhi_fix),
};

/**
 * mei_cldev_fixup - run fixup handlers
 *
 * @cldev: me client device
 */
void mei_cl_bus_dev_fixup(struct mei_cl_device *cldev)
{
	struct mei_fixup *f;
	const uuid_le *uuid = mei_me_cl_uuid(cldev->me_cl);
	int i;

	for (i = 0; i < ARRAY_SIZE(mei_fixups); i++) {

		f = &mei_fixups[i];
		if (uuid_le_cmp(f->uuid, MEI_UUID_ANY) == 0 ||
		    uuid_le_cmp(f->uuid, *uuid) == 0)
			f->hook(cldev);
	}
}
<|MERGE_RESOLUTION|>--- conflicted
+++ resolved
@@ -275,11 +275,7 @@
 		return -ENOMEM;
 
 	ret = 0;
-<<<<<<< HEAD
-	bytes_recv = __mei_cl_recv(cl, (u8 *)reply, if_version_length);
-=======
 	bytes_recv = __mei_cl_recv(cl, (u8 *)reply, if_version_length, 0);
->>>>>>> c470abd4
 	if (bytes_recv < if_version_length) {
 		dev_err(bus->dev, "Could not read IF version\n");
 		ret = -EIO;
