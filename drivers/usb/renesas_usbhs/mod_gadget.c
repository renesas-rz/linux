--- conflicted
+++ resolved
@@ -639,22 +639,11 @@
 	struct usbhsg_uep *uep = usbhsg_ep_to_uep(ep);
 	struct usbhs_pipe *pipe;
 	unsigned long flags;
-<<<<<<< HEAD
-	int ret = 0;
-
-	spin_lock_irqsave(&uep->lock, flags);
-	pipe = usbhsg_uep_to_pipe(uep);
-	if (!pipe) {
-		ret = -EINVAL;
-		goto out;
-	}
-=======
 
 	spin_lock_irqsave(&uep->lock, flags);
 	pipe = usbhsg_uep_to_pipe(uep);
 	if (!pipe)
 		goto out;
->>>>>>> edd03602
 
 	usbhsg_pipe_disable(uep);
 	usbhs_pipe_free(pipe);
