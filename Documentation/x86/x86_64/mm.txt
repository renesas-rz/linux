--- conflicted
+++ resolved
@@ -37,12 +37,9 @@
 ffd4000000000000 - ffd5ffffffffffff (=49 bits) virtual memory map (512TB)
 ... unused hole ...
 ffdf000000000000 - fffffc0000000000 (=53 bits) kasan shadow memory (8PB)
-<<<<<<< HEAD
-=======
 ... unused hole ...
 				    vaddr_end for KASLR
 fffffe0000000000 - fffffe7fffffffff (=39 bits) cpu_entry_area mapping
->>>>>>> 5fa4ec9c
 ... unused hole ...
 ffffff0000000000 - ffffff7fffffffff (=39 bits) %esp fixup stacks
 ... unused hole ...
