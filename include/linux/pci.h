--- conflicted
+++ resolved
@@ -1169,10 +1169,6 @@
 void pci_restore_msi_state(struct pci_dev *dev);
 int pci_msi_enabled(void);
 int pci_enable_msi_range(struct pci_dev *dev, int minvec, int maxvec);
-<<<<<<< HEAD
-int pci_enable_msix_range(struct pci_dev *dev, struct msix_entry *entries,
-			  int minvec, int maxvec);
-=======
 static inline int pci_enable_msi_exact(struct pci_dev *dev, int nvec)
 {
 	int rc = pci_enable_msi_range(dev, nvec, nvec);
@@ -1190,7 +1186,6 @@
 		return rc;
 	return 0;
 }
->>>>>>> e3703f8c
 #else
 static inline int pci_msi_vec_count(struct pci_dev *dev) { return -ENOSYS; }
 static inline int pci_enable_msi_block(struct pci_dev *dev, int nvec)
@@ -1209,11 +1204,6 @@
 static inline int pci_enable_msi_range(struct pci_dev *dev, int minvec,
 				       int maxvec)
 { return -ENOSYS; }
-<<<<<<< HEAD
-static inline int pci_enable_msix_range(struct pci_dev *dev,
-		      struct msix_entry *entries, int minvec, int maxvec)
-{ return -ENOSYS; }
-=======
 static inline int pci_enable_msi_exact(struct pci_dev *dev, int nvec)
 { return -ENOSYS; }
 static inline int pci_enable_msix_range(struct pci_dev *dev,
@@ -1222,7 +1212,6 @@
 static inline int pci_enable_msix_exact(struct pci_dev *dev,
 		      struct msix_entry *entries, int nvec)
 { return -ENOSYS; }
->>>>>>> e3703f8c
 #endif
 
 #ifdef CONFIG_PCIEPORTBUS
