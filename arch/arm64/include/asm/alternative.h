--- conflicted
+++ resolved
@@ -35,17 +35,13 @@
 static inline void apply_alternatives_module(void *start, size_t length) { }
 #endif
 
-<<<<<<< HEAD
 #ifdef CONFIG_KVM_ARM_HOST
 void kvm_compute_layout(void);
 #else
 static inline void kvm_compute_layout(void) { }
 #endif
 
-#define ALTINSTR_ENTRY(feature,cb)					      \
-=======
 #define ALTINSTR_ENTRY(feature)					              \
->>>>>>> f25804f3
 	" .word 661b - .\n"				/* label           */ \
 	" .word 663f - .\n"				/* new instruction */ \
 	" .hword " __stringify(feature) "\n"		/* feature bit     */ \
