/*
 *  Copyright (C) 1995  Linus Torvalds
 *
 *  Pentium III FXSR, SSE support
 *	Gareth Hughes <gareth@valinux.com>, May 2000
 */

/*
 * This file handles the architecture-dependent parts of process handling..
 */

#include <stdarg.h>

#include <linux/cpu.h>
#include <linux/errno.h>
#include <linux/sched.h>
#include <linux/fs.h>
#include <linux/kernel.h>
#include <linux/mm.h>
#include <linux/elfcore.h>
#include <linux/smp.h>
#include <linux/stddef.h>
#include <linux/slab.h>
#include <linux/vmalloc.h>
#include <linux/user.h>
#include <linux/interrupt.h>
#include <linux/utsname.h>
#include <linux/delay.h>
#include <linux/reboot.h>
#include <linux/init.h>
#include <linux/mc146818rtc.h>
#include <linux/module.h>
#include <linux/kallsyms.h>
#include <linux/ptrace.h>
#include <linux/random.h>
#include <linux/personality.h>
#include <linux/tick.h>
#include <linux/percpu.h>
#include <linux/prctl.h>

#include <asm/uaccess.h>
#include <asm/pgtable.h>
#include <asm/system.h>
#include <asm/io.h>
#include <asm/ldt.h>
#include <asm/processor.h>
#include <asm/i387.h>
#include <asm/desc.h>
#ifdef CONFIG_MATH_EMULATION
#include <asm/math_emu.h>
#endif

#include <linux/err.h>

#include <asm/tlbflush.h>
#include <asm/cpu.h>
#include <asm/kdebug.h>

asmlinkage void ret_from_fork(void) __asm__("ret_from_fork");

DEFINE_PER_CPU(struct task_struct *, current_task) = &init_task;
EXPORT_PER_CPU_SYMBOL(current_task);

DEFINE_PER_CPU(int, cpu_number);
EXPORT_PER_CPU_SYMBOL(cpu_number);

/*
 * Return saved PC of a blocked thread.
 */
unsigned long thread_saved_pc(struct task_struct *tsk)
{
	return ((unsigned long *)tsk->thread.sp)[3];
}

#ifdef CONFIG_HOTPLUG_CPU
#include <asm/nmi.h>

static void cpu_exit_clear(void)
{
	int cpu = raw_smp_processor_id();

	idle_task_exit();

	cpu_uninit();
	irq_ctx_exit(cpu);

	cpu_clear(cpu, cpu_callout_map);
	cpu_clear(cpu, cpu_callin_map);

	numa_remove_cpu(cpu);
}

/* We don't actually take CPU down, just spin without interrupts. */
static inline void play_dead(void)
{
	/* This must be done before dead CPU ack */
	cpu_exit_clear();
	wbinvd();
	mb();
	/* Ack it */
	__get_cpu_var(cpu_state) = CPU_DEAD;

	/*
	 * With physical CPU hotplug, we should halt the cpu
	 */
	local_irq_disable();
	while (1)
		halt();
}
#else
static inline void play_dead(void)
{
	BUG();
}
#endif /* CONFIG_HOTPLUG_CPU */

/*
 * The idle thread. There's no useful work to be
 * done, so just try to conserve power and have a
 * low exit latency (ie sit in a loop waiting for
 * somebody to say that they'd like to reschedule)
 */
void cpu_idle(void)
{
	int cpu = smp_processor_id();

	current_thread_info()->status |= TS_POLLING;

	/* endless idle loop with no priority at all */
	while (1) {
		tick_nohz_stop_sched_tick();
		while (!need_resched()) {

			check_pgt_cache();
			rmb();

			if (rcu_pending(cpu))
				rcu_check_callbacks(cpu, 0);

			if (cpu_is_offline(cpu))
				play_dead();

			local_irq_disable();
			__get_cpu_var(irq_stat).idle_timestamp = jiffies;
<<<<<<< HEAD
			pm_idle();
=======
			/* Don't trace irqs off for idle */
			stop_critical_timings();
			pm_idle();
			start_critical_timings();
>>>>>>> 5b664cb2
		}
		tick_nohz_restart_sched_tick();
		preempt_enable_no_resched();
		schedule();
		preempt_disable();
	}
}

void __show_registers(struct pt_regs *regs, int all)
{
	unsigned long cr0 = 0L, cr2 = 0L, cr3 = 0L, cr4 = 0L;
	unsigned long d0, d1, d2, d3, d6, d7;
	unsigned long sp;
	unsigned short ss, gs;

	if (user_mode_vm(regs)) {
		sp = regs->sp;
		ss = regs->ss & 0xffff;
		savesegment(gs, gs);
	} else {
		sp = (unsigned long) (&regs->sp);
		savesegment(ss, ss);
		savesegment(gs, gs);
	}

	printk("\n");
	printk("Pid: %d, comm: %s %s (%s %.*s)\n",
			task_pid_nr(current), current->comm,
			print_tainted(), init_utsname()->release,
			(int)strcspn(init_utsname()->version, " "),
			init_utsname()->version);

	printk("EIP: %04x:[<%08lx>] EFLAGS: %08lx CPU: %d\n",
			(u16)regs->cs, regs->ip, regs->flags,
			smp_processor_id());
	print_symbol("EIP is at %s\n", regs->ip);

	printk("EAX: %08lx EBX: %08lx ECX: %08lx EDX: %08lx\n",
		regs->ax, regs->bx, regs->cx, regs->dx);
	printk("ESI: %08lx EDI: %08lx EBP: %08lx ESP: %08lx\n",
		regs->si, regs->di, regs->bp, sp);
	printk(" DS: %04x ES: %04x FS: %04x GS: %04x SS: %04x\n",
	       (u16)regs->ds, (u16)regs->es, (u16)regs->fs, gs, ss);

	if (!all)
		return;

	cr0 = read_cr0();
	cr2 = read_cr2();
	cr3 = read_cr3();
	cr4 = read_cr4_safe();
	printk("CR0: %08lx CR2: %08lx CR3: %08lx CR4: %08lx\n",
			cr0, cr2, cr3, cr4);

	get_debugreg(d0, 0);
	get_debugreg(d1, 1);
	get_debugreg(d2, 2);
	get_debugreg(d3, 3);
	printk("DR0: %08lx DR1: %08lx DR2: %08lx DR3: %08lx\n",
			d0, d1, d2, d3);

	get_debugreg(d6, 6);
	get_debugreg(d7, 7);
	printk("DR6: %08lx DR7: %08lx\n",
			d6, d7);
}

void show_regs(struct pt_regs *regs)
{
	__show_registers(regs, 1);
	show_trace(NULL, regs, &regs->sp, regs->bp);
}

/*
 * This gets run with %bx containing the
 * function to call, and %dx containing
 * the "args".
 */
extern void kernel_thread_helper(void);

/*
 * Create a kernel thread
 */
int kernel_thread(int (*fn)(void *), void * arg, unsigned long flags)
{
	struct pt_regs regs;

	memset(&regs, 0, sizeof(regs));

	regs.bx = (unsigned long) fn;
	regs.dx = (unsigned long) arg;

	regs.ds = __USER_DS;
	regs.es = __USER_DS;
	regs.fs = __KERNEL_PERCPU;
	regs.orig_ax = -1;
	regs.ip = (unsigned long) kernel_thread_helper;
	regs.cs = __KERNEL_CS | get_kernel_rpl();
	regs.flags = X86_EFLAGS_IF | X86_EFLAGS_SF | X86_EFLAGS_PF | 0x2;

	/* Ok, create the new process.. */
	return do_fork(flags | CLONE_VM | CLONE_UNTRACED, 0, &regs, 0, NULL, NULL);
}
EXPORT_SYMBOL(kernel_thread);

/*
 * Free current thread data structures etc..
 */
void exit_thread(void)
{
	/* The process may have allocated an io port bitmap... nuke it. */
	if (unlikely(test_thread_flag(TIF_IO_BITMAP))) {
		struct task_struct *tsk = current;
		struct thread_struct *t = &tsk->thread;
		int cpu = get_cpu();
		struct tss_struct *tss = &per_cpu(init_tss, cpu);

		kfree(t->io_bitmap_ptr);
		t->io_bitmap_ptr = NULL;
		clear_thread_flag(TIF_IO_BITMAP);
		/*
		 * Careful, clear this in the TSS too:
		 */
		memset(tss->io_bitmap, 0xff, tss->io_bitmap_max);
		t->io_bitmap_max = 0;
		tss->io_bitmap_owner = NULL;
		tss->io_bitmap_max = 0;
		tss->x86_tss.io_bitmap_base = INVALID_IO_BITMAP_OFFSET;
		put_cpu();
	}
}

void flush_thread(void)
{
	struct task_struct *tsk = current;

	tsk->thread.debugreg0 = 0;
	tsk->thread.debugreg1 = 0;
	tsk->thread.debugreg2 = 0;
	tsk->thread.debugreg3 = 0;
	tsk->thread.debugreg6 = 0;
	tsk->thread.debugreg7 = 0;
	memset(tsk->thread.tls_array, 0, sizeof(tsk->thread.tls_array));	
	clear_tsk_thread_flag(tsk, TIF_DEBUG);
	/*
	 * Forget coprocessor state..
	 */
	tsk->fpu_counter = 0;
	clear_fpu(tsk);
	clear_used_math();
}

void release_thread(struct task_struct *dead_task)
{
	BUG_ON(dead_task->mm);
	release_vm86_irqs(dead_task);
}

/*
 * This gets called before we allocate a new thread and copy
 * the current task into it.
 */
void prepare_to_copy(struct task_struct *tsk)
{
	unlazy_fpu(tsk);
}

int copy_thread(int nr, unsigned long clone_flags, unsigned long sp,
	unsigned long unused,
	struct task_struct * p, struct pt_regs * regs)
{
	struct pt_regs * childregs;
	struct task_struct *tsk;
	int err;

	childregs = task_pt_regs(p);
	*childregs = *regs;
	childregs->ax = 0;
	childregs->sp = sp;

	p->thread.sp = (unsigned long) childregs;
	p->thread.sp0 = (unsigned long) (childregs+1);

	p->thread.ip = (unsigned long) ret_from_fork;

	savesegment(gs, p->thread.gs);

	tsk = current;
	if (unlikely(test_tsk_thread_flag(tsk, TIF_IO_BITMAP))) {
		p->thread.io_bitmap_ptr = kmemdup(tsk->thread.io_bitmap_ptr,
						IO_BITMAP_BYTES, GFP_KERNEL);
		if (!p->thread.io_bitmap_ptr) {
			p->thread.io_bitmap_max = 0;
			return -ENOMEM;
		}
		set_tsk_thread_flag(p, TIF_IO_BITMAP);
	}

	err = 0;

	/*
	 * Set a new TLS for the child thread?
	 */
	if (clone_flags & CLONE_SETTLS)
		err = do_set_thread_area(p, -1,
			(struct user_desc __user *)childregs->si, 0);

	if (err && p->thread.io_bitmap_ptr) {
		kfree(p->thread.io_bitmap_ptr);
		p->thread.io_bitmap_max = 0;
	}
	return err;
}

void
start_thread(struct pt_regs *regs, unsigned long new_ip, unsigned long new_sp)
{
	__asm__("movl %0, %%gs" :: "r"(0));
	regs->fs		= 0;
	set_fs(USER_DS);
	regs->ds		= __USER_DS;
	regs->es		= __USER_DS;
	regs->ss		= __USER_DS;
	regs->cs		= __USER_CS;
	regs->ip		= new_ip;
	regs->sp		= new_sp;
	/*
	 * Free the old FP and other extended state
	 */
	free_thread_xstate(current);
}
EXPORT_SYMBOL_GPL(start_thread);

static void hard_disable_TSC(void)
{
	write_cr4(read_cr4() | X86_CR4_TSD);
}

void disable_TSC(void)
{
	preempt_disable();
	if (!test_and_set_thread_flag(TIF_NOTSC))
		/*
		 * Must flip the CPU state synchronously with
		 * TIF_NOTSC in the current running context.
		 */
		hard_disable_TSC();
	preempt_enable();
}

static void hard_enable_TSC(void)
{
	write_cr4(read_cr4() & ~X86_CR4_TSD);
}

static void enable_TSC(void)
{
	preempt_disable();
	if (test_and_clear_thread_flag(TIF_NOTSC))
		/*
		 * Must flip the CPU state synchronously with
		 * TIF_NOTSC in the current running context.
		 */
		hard_enable_TSC();
	preempt_enable();
}

int get_tsc_mode(unsigned long adr)
{
	unsigned int val;

	if (test_thread_flag(TIF_NOTSC))
		val = PR_TSC_SIGSEGV;
	else
		val = PR_TSC_ENABLE;

	return put_user(val, (unsigned int __user *)adr);
}

int set_tsc_mode(unsigned int val)
{
	if (val == PR_TSC_SIGSEGV)
		disable_TSC();
	else if (val == PR_TSC_ENABLE)
		enable_TSC();
	else
		return -EINVAL;

	return 0;
}

static noinline void
__switch_to_xtra(struct task_struct *prev_p, struct task_struct *next_p,
		 struct tss_struct *tss)
{
	struct thread_struct *prev, *next;
	unsigned long debugctl;

	prev = &prev_p->thread;
	next = &next_p->thread;

	debugctl = prev->debugctlmsr;
	if (next->ds_area_msr != prev->ds_area_msr) {
		/* we clear debugctl to make sure DS
		 * is not in use when we change it */
		debugctl = 0;
		update_debugctlmsr(0);
		wrmsr(MSR_IA32_DS_AREA, next->ds_area_msr, 0);
	}

	if (next->debugctlmsr != debugctl)
		update_debugctlmsr(next->debugctlmsr);

	if (test_tsk_thread_flag(next_p, TIF_DEBUG)) {
		set_debugreg(next->debugreg0, 0);
		set_debugreg(next->debugreg1, 1);
		set_debugreg(next->debugreg2, 2);
		set_debugreg(next->debugreg3, 3);
		/* no 4 and 5 */
		set_debugreg(next->debugreg6, 6);
		set_debugreg(next->debugreg7, 7);
	}

	if (test_tsk_thread_flag(prev_p, TIF_NOTSC) ^
	    test_tsk_thread_flag(next_p, TIF_NOTSC)) {
		/* prev and next are different */
		if (test_tsk_thread_flag(next_p, TIF_NOTSC))
			hard_disable_TSC();
		else
			hard_enable_TSC();
	}

#ifdef X86_BTS
	if (test_tsk_thread_flag(prev_p, TIF_BTS_TRACE_TS))
		ptrace_bts_take_timestamp(prev_p, BTS_TASK_DEPARTS);

	if (test_tsk_thread_flag(next_p, TIF_BTS_TRACE_TS))
		ptrace_bts_take_timestamp(next_p, BTS_TASK_ARRIVES);
#endif


	if (!test_tsk_thread_flag(next_p, TIF_IO_BITMAP)) {
		/*
		 * Disable the bitmap via an invalid offset. We still cache
		 * the previous bitmap owner and the IO bitmap contents:
		 */
		tss->x86_tss.io_bitmap_base = INVALID_IO_BITMAP_OFFSET;
		return;
	}

	if (likely(next == tss->io_bitmap_owner)) {
		/*
		 * Previous owner of the bitmap (hence the bitmap content)
		 * matches the next task, we dont have to do anything but
		 * to set a valid offset in the TSS:
		 */
		tss->x86_tss.io_bitmap_base = IO_BITMAP_OFFSET;
		return;
	}
	/*
	 * Lazy TSS's I/O bitmap copy. We set an invalid offset here
	 * and we let the task to get a GPF in case an I/O instruction
	 * is performed.  The handler of the GPF will verify that the
	 * faulting task has a valid I/O bitmap and, it true, does the
	 * real copy and restart the instruction.  This will save us
	 * redundant copies when the currently switched task does not
	 * perform any I/O during its timeslice.
	 */
	tss->x86_tss.io_bitmap_base = INVALID_IO_BITMAP_OFFSET_LAZY;
}

/*
 *	switch_to(x,yn) should switch tasks from x to y.
 *
 * We fsave/fwait so that an exception goes off at the right time
 * (as a call from the fsave or fwait in effect) rather than to
 * the wrong process. Lazy FP saving no longer makes any sense
 * with modern CPU's, and this simplifies a lot of things (SMP
 * and UP become the same).
 *
 * NOTE! We used to use the x86 hardware context switching. The
 * reason for not using it any more becomes apparent when you
 * try to recover gracefully from saved state that is no longer
 * valid (stale segment register values in particular). With the
 * hardware task-switch, there is no way to fix up bad state in
 * a reasonable manner.
 *
 * The fact that Intel documents the hardware task-switching to
 * be slow is a fairly red herring - this code is not noticeably
 * faster. However, there _is_ some room for improvement here,
 * so the performance issues may eventually be a valid point.
 * More important, however, is the fact that this allows us much
 * more flexibility.
 *
 * The return value (in %ax) will be the "prev" task after
 * the task-switch, and shows up in ret_from_fork in entry.S,
 * for example.
 */
struct task_struct * __switch_to(struct task_struct *prev_p, struct task_struct *next_p)
{
	struct thread_struct *prev = &prev_p->thread,
				 *next = &next_p->thread;
	int cpu = smp_processor_id();
	struct tss_struct *tss = &per_cpu(init_tss, cpu);

	/* never put a printk in __switch_to... printk() calls wake_up*() indirectly */

	__unlazy_fpu(prev_p);


	/* we're going to use this soon, after a few expensive things */
	if (next_p->fpu_counter > 5)
		prefetch(next->xstate);

	/*
	 * Reload esp0.
	 */
	load_sp0(tss, next);

	/*
	 * Save away %gs. No need to save %fs, as it was saved on the
	 * stack on entry.  No need to save %es and %ds, as those are
	 * always kernel segments while inside the kernel.  Doing this
	 * before setting the new TLS descriptors avoids the situation
	 * where we temporarily have non-reloadable segments in %fs
	 * and %gs.  This could be an issue if the NMI handler ever
	 * used %fs or %gs (it does not today), or if the kernel is
	 * running inside of a hypervisor layer.
	 */
	savesegment(gs, prev->gs);

	/*
	 * Load the per-thread Thread-Local Storage descriptor.
	 */
	load_TLS(next, cpu);

	/*
	 * Restore IOPL if needed.  In normal use, the flags restore
	 * in the switch assembly will handle this.  But if the kernel
	 * is running virtualized at a non-zero CPL, the popf will
	 * not restore flags, so it must be done in a separate step.
	 */
	if (get_kernel_rpl() && unlikely(prev->iopl != next->iopl))
		set_iopl_mask(next->iopl);

	/*
	 * Now maybe handle debug registers and/or IO bitmaps
	 */
	if (unlikely(task_thread_info(prev_p)->flags & _TIF_WORK_CTXSW_PREV ||
		     task_thread_info(next_p)->flags & _TIF_WORK_CTXSW_NEXT))
		__switch_to_xtra(prev_p, next_p, tss);

	/*
	 * Leave lazy mode, flushing any hypercalls made here.
	 * This must be done before restoring TLS segments so
	 * the GDT and LDT are properly updated, and must be
	 * done before math_state_restore, so the TS bit is up
	 * to date.
	 */
	arch_leave_lazy_cpu_mode();

	/* If the task has used fpu the last 5 timeslices, just do a full
	 * restore of the math state immediately to avoid the trap; the
	 * chances of needing FPU soon are obviously high now
	 *
	 * tsk_used_math() checks prevent calling math_state_restore(),
	 * which can sleep in the case of !tsk_used_math()
	 */
	if (tsk_used_math(next_p) && next_p->fpu_counter > 5)
		math_state_restore();

	/*
	 * Restore %gs if needed (which is common)
	 */
	if (prev->gs | next->gs)
		loadsegment(gs, next->gs);

	x86_write_percpu(current_task, next_p);

	return prev_p;
}

asmlinkage int sys_fork(struct pt_regs regs)
{
	return do_fork(SIGCHLD, regs.sp, &regs, 0, NULL, NULL);
}

asmlinkage int sys_clone(struct pt_regs regs)
{
	unsigned long clone_flags;
	unsigned long newsp;
	int __user *parent_tidptr, *child_tidptr;

	clone_flags = regs.bx;
	newsp = regs.cx;
	parent_tidptr = (int __user *)regs.dx;
	child_tidptr = (int __user *)regs.di;
	if (!newsp)
		newsp = regs.sp;
	return do_fork(clone_flags, newsp, &regs, 0, parent_tidptr, child_tidptr);
}

/*
 * This is trivial, and on the face of it looks like it
 * could equally well be done in user mode.
 *
 * Not so, for quite unobvious reasons - register pressure.
 * In user mode vfork() cannot have a stack frame, and if
 * done by calling the "clone()" system call directly, you
 * do not have enough call-clobbered registers to hold all
 * the information you need.
 */
asmlinkage int sys_vfork(struct pt_regs regs)
{
	return do_fork(CLONE_VFORK | CLONE_VM | SIGCHLD, regs.sp, &regs, 0, NULL, NULL);
}

/*
 * sys_execve() executes a new program.
 */
asmlinkage int sys_execve(struct pt_regs regs)
{
	int error;
	char * filename;

	filename = getname((char __user *) regs.bx);
	error = PTR_ERR(filename);
	if (IS_ERR(filename))
		goto out;
	error = do_execve(filename,
			(char __user * __user *) regs.cx,
			(char __user * __user *) regs.dx,
			&regs);
	if (error == 0) {
		/* Make sure we don't return using sysenter.. */
		set_thread_flag(TIF_IRET);
	}
	putname(filename);
out:
	return error;
}

#define top_esp                (THREAD_SIZE - sizeof(unsigned long))
#define top_ebp                (THREAD_SIZE - 2*sizeof(unsigned long))

unsigned long get_wchan(struct task_struct *p)
{
	unsigned long bp, sp, ip;
	unsigned long stack_page;
	int count = 0;
	if (!p || p == current || p->state == TASK_RUNNING)
		return 0;
	stack_page = (unsigned long)task_stack_page(p);
	sp = p->thread.sp;
	if (!stack_page || sp < stack_page || sp > top_esp+stack_page)
		return 0;
	/* include/asm-i386/system.h:switch_to() pushes bp last. */
	bp = *(unsigned long *) sp;
	do {
		if (bp < stack_page || bp > top_ebp+stack_page)
			return 0;
		ip = *(unsigned long *) (bp+4);
		if (!in_sched_functions(ip))
			return ip;
		bp = *(unsigned long *) bp;
	} while (count++ < 16);
	return 0;
}

unsigned long arch_align_stack(unsigned long sp)
{
	if (!(current->personality & ADDR_NO_RANDOMIZE) && randomize_va_space)
		sp -= get_random_int() % 8192;
	return sp & ~0xf;
}

unsigned long arch_randomize_brk(struct mm_struct *mm)
{
	unsigned long range_end = mm->brk + 0x02000000;
	return randomize_range(mm->brk, range_end, 0) ? : mm->brk;
}<|MERGE_RESOLUTION|>--- conflicted
+++ resolved
@@ -142,14 +142,10 @@
 
 			local_irq_disable();
 			__get_cpu_var(irq_stat).idle_timestamp = jiffies;
-<<<<<<< HEAD
-			pm_idle();
-=======
 			/* Don't trace irqs off for idle */
 			stop_critical_timings();
 			pm_idle();
 			start_critical_timings();
->>>>>>> 5b664cb2
 		}
 		tick_nohz_restart_sched_tick();
 		preempt_enable_no_resched();
